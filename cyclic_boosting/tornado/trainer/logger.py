import logging

import abc
import six
import os
import pickle
import numpy as np
import copy

from cyclic_boosting import flags
from cyclic_boosting.plots import plot_analysis


_logger = logging.getLogger(__name__)
_logger.setLevel(logging.INFO)
handler = logging.StreamHandler()
handler.setFormatter(logging.Formatter(fmt="%(message)s"))
handler.terminator = ""
_logger.addHandler(handler)


@six.add_metaclass(abc.ABCMeta)
class LoggerBase:
    def __init__(self, save_dir, policy):
        self.iter = 0
        self.save_dir = save_dir
        self.policy = policy
        self.log_data = dict()
        self.model_dir = None
        self.make_dir()

    def get_params(self) -> dict:
        class_vars = dict()
        for attr_name, value in self.__dict__.items():
            if not callable(value) and not attr_name.startswith("__"):
                class_vars[attr_name] = value

        return class_vars

    def set_params(self, params: dict) -> None:
        class_vars = dict()
        for attr_name, value in self.__dict__.items():
            if not callable(value) and not attr_name.startswith("__"):
                class_vars[attr_name] = value

        for attr_name, value in params.items():
            class_vars[attr_name] = value

    def make_dir(self) -> None:
        if not os.path.isdir(self.save_dir):
            os.mkdir(self.save_dir)

    def make_model_dir(self) -> None:
        file_name = f"model_{self.log_data['iter']}"
        self.model_dir = os.path.join(self.save_dir, file_name)
        if not os.path.isdir(self.model_dir):
            os.mkdir(self.model_dir)

    def save_model(self, est, name):
        pickle.dump(est, open(name, "wb"))

    def save_metrics(self, name):
        with open(name, "w") as f:
            for name, value in self.log_data["metrics"].items():
                f.write(f"[{name}]: {value} \n")

    def save_setting(self, name):
        fp = self.log_data["feature_properties"]
        s = self.log_data["smoothers"]

        with open(name, "w") as f:
            # feature property
            f.write("=== Feature property ===\n")
            for feature, property in fp.items():
                f.write(f"[{feature}]: {property} \n")
            f.write("\n")

            # feature
            f.write("=== Feature ===\n")
            f.write(f"{self.log_data['features']}\n")
            f.write("\n")

            # smoother
            f.write("=== Explicit Smoother ===\n")
            for feature, smoother in s.items():
                f.write(f"[{feature}]: {smoother} \n")
            f.write("\n")

            # interaction term
            f.write("=== Interaction term ===\n")
            for term in self.log_data["features"]:
                if isinstance(term, tuple):
                    f.write(f"{term}\n")

    def save_plot(self, est, name):
        plobs = [est[-1].observers[-1]]
        binner = est[-2]
        for p in plobs:
            plot_analysis(
                plot_observer=p,
                file_obj=name,
                use_tightlayout=False,
                binners=[binner],
            )

    def save(self, est):
        self.make_model_dir()
        # metrics
        file_name = f"metrics_{self.log_data['iter']}.txt"
        self.save_metrics(os.path.join(self.model_dir, file_name))

        # setting
        file_name = f"setting_{self.log_data['iter']}.txt"
        self.save_setting(os.path.join(self.model_dir, file_name))

        # plot
        file_name = f'plot_{self.log_data["iter"]}'
        self.save_plot(est, os.path.join(self.model_dir, file_name))

    def reset_count(self) -> None:
        self.iter = 0

    @abc.abstractmethod
    def log(self, est, eval, mng, verbose=True) -> None:
        pass


class Logger(LoggerBase):
    def __init__(self, save_dir, policy, round_names=["first", "second"]):
        super().__init__(save_dir, policy)
        self.iter = 0
        self.save_dir = save_dir
        self.policy = policy
        self.first_round = round_names[0]
        self.second_round = round_names[1]
        self.log_data = dict()
        self.CODs = dict()
        self.model_dir = None
        self.make_dir()

    def output(self, eval, mng):
        log = f"\n  ---- The best model was updated in iter {self.iter} ----\n"
        _logger.info(log)

        # log = f"    best_features{mng.features}\n    "
        # _logger.info(log)

        for metrics in eval.result.keys():
            _logger.info(f"{metrics}: {eval.result[metrics]}, ")
        _logger.info("\n")

    def hold(self, est, eval, mng, verbose=True, save=False):
        feature_properties = dict()
        for f, p in mng.feature_properties.items():
            feature_properties[f] = flags.flags_to_string(p)

        smoothers = {}
        for f, sm in mng.smoothers.items():
<<<<<<< HEAD
            smoothers[f] = sm.name
=======
            best_smoothers[f] = sm.__class__.__name__
>>>>>>> 385f209e

        metrics = {}
        for name, value in eval.result.items():
            metrics[name] = copy.copy(value)  # copyいる?

        self.log_data = {
            "iter": self.iter,
            "features": mng.features,
            "feature_properties": feature_properties,
            "smoothers": smoothers,
            "metrics": metrics,
        }

        if save:
            self.save_model(est, os.path.join(self.save_dir, "temp.pkl"))

        if verbose:
            self.output(eval, mng)

    def validate(self, eval) -> bool:
        result = eval.result[self.policy]
        bench_mark = self.bench_mark["metrics"][self.policy]

        if self.policy == "COD":
            is_detect = result > bench_mark
        elif self.policy == "PINBALL":
            is_detect = result < bench_mark
        else:
<<<<<<< HEAD
            raise ValueError(f"{self.policy} doesn't not exist")
=======
            # NOTE: 小さい値を持つほうがよい指標ばかりであるのが前提
            best = {k: v for k, v in self.best["metrics"].items()
                    if k != "MD" and k != "COD" and k != "F"}
            result = {k: v for k, v in evt.result.items()
                      if k != "MD" and k != "COD" and k != "F"}
            if self.policy == "vote":
                cnt = 0
                for metrics, value in result.items():
                    before = best[metrics]
                    after = np.nanmean(value)
                    if abs(before) > abs(after):
                        cnt += 1
                is_best = self.counter < cnt
                if is_best:
                    self.counter = cnt
            elif self.policy == "vote_by_num":
                cnt = 0
                for metrics, value in result.items():
                    if value[self.iter] < best[metrics]:
                        cnt += 1
                is_best = cnt > len(evt.result.items().mapping) / 2

        return is_best
>>>>>>> 385f209e

        return is_detect

    def save(self, est):
        self.make_model_dir()
        # metrics
        file_name = f"metrics_{self.log_data['iter']}.txt"
        self.save_metrics(os.path.join(self.model_dir, file_name))

        # setting
        file_name = f"setting_{self.log_data['iter']}.txt"
        self.save_setting(os.path.join(self.model_dir, file_name))

        # plot
        file_name = f'plot_{self.log_data["iter"]}'
        self.save_plot(est, os.path.join(self.model_dir, file_name))

        # model
        file_name = f'model_{self.log_data["iter"]}'
        self.save_model(est, os.path.join(self.model_dir, file_name))

    def log_single(self, est, eval, mng, last_iter) -> None:
        self.CODs[mng.features[0]] = {
            "COD": eval.result["COD"],
            "F": eval.result["F"],
        }
        if last_iter:
            self.hold(None, eval, mng, verbose=False)
            self.bench_mark = copy.deepcopy(self.log_data)

    def log_multiple(self, est, eval, mng, first_iter, last_iter, verbose=True) -> None:
        # check
        if first_iter:
            is_best = True
        else:
            is_best = self.validate(eval)

        # update
        if is_best:
            self.hold(est, eval, mng, verbose=True, save=True)
            # for next validation
            self.bench_mark = copy.deepcopy(self.log_data)

        if last_iter:
            with open(os.path.join(self.save_dir, "temp.pkl"), "rb") as f:
                _est = pickle.load(f)
            self.save(_est)
            os.remove(os.path.join(self.save_dir, "temp.pkl"))
            _logger.info(
                "\n\n"
                "Now, you can make a forecasting analysis with the best model\n"
                "    using the pickle file in the ./models directory!\n"
                "For instructions, please refer to the file tornado.ipynb in\n"
                "    the examples/regression/tornado directory."
            )

    def log(self, est, eval, mng, verbose=True) -> None:
        mng_params = mng.get_params()
        all = mng_params["end"]
        self.iter = mng_params["experiment"] - 1
        _logger.info(f"\riter: {self.iter + 1} / {all} ")

        mode = mng_params["mode"]
        is_first_iter = self.iter == 0
        is_last_iter = all - 1 <= self.iter
        if mode == self.first_round:
            self.log_single(est, eval, mng, is_last_iter)
        elif mode == self.second_round:
            self.log_multiple(est, eval, mng, is_first_iter, is_last_iter, verbose)


class BFForwardLogger(LoggerBase):
    def __init__(self, save_dir, policy, round_names=["first", "second"]):
        super().__init__(save_dir, policy)
        self.first_round = round_names[0]
        self.second_round = round_names[1]
        self.log_data = dict()
        self.bench_mark = dict()
        self.valid_interactions = list()

    def save_plot(self, est, name):
        plobs = [est[-1].observers[-1]]
        binner = est[-2]
        for p in plobs:
            plot_analysis(
                plot_observer=p,
                file_obj=name,
                use_tightlayout=False,
                binners=[binner],
            )

    def output(self, eval, mng):
        policy = self.policy
        eval_result = eval.result[self.policy]
        feature = mng.features[0]
        _logger.info(f"[DETECT] {policy}: {eval_result}, {feature}\n")

    def hold(self, est, eval, mng, verbose=True, save=True):
        feature_properties = dict()
        for f, p in mng.feature_properties.items():
            feature_properties[f] = flags.flags_to_string(p)

        smoothers = dict()
        for f, sm in mng.smoothers.items():
            smoothers[f] = sm.name

        metrics = dict()
        for name, value in eval.result.items():
            metrics[name] = copy.copy(value)

        self.log_data = {
            "iter": self.iter,
            "features": mng.features,
            "feature_properties": feature_properties,
            "smoothers": smoothers,
            "metrics": metrics,
        }

        if save:
            self.save_model(est, os.path.join(self.save_dir, "temp.pkl"))

        if verbose:
            self.output(eval, mng)

    def validate(self, eval) -> bool:
        result = eval.result[self.policy]
        bench_mark = self.bench_mark["metrics"][self.policy]

        if self.policy == "COD":
            is_detect = result > bench_mark
        elif self.policy == "PINBALL":
            is_detect = result < bench_mark
        else:
            raise ValueError(f"{self.policy} is not existed option")

        return is_detect

    def log_single(self, est, eval, mng, last_iter) -> None:
        if last_iter:
            self.hold(est, eval, mng, save=False, verbose=False)
            self.bench_mark = copy.deepcopy(self.log_data)

    def log_multiple(self, est, eval, mng, first_iter, last_iter, verbose=True) -> None:
        # check
        if first_iter:
            is_best = True
        else:
            is_best = self.validate(eval)

        # update
        if is_best:
            self.hold(est, eval, mng, verbose)
            interaction = self.log_data["features"][0]
            self.valid_interactions.append(interaction)

    def log(self, est, eval, mng, verbose=True) -> None:
        mng_params = mng.get_params()
        all = mng_params["end"]
        self.iter = mng_params["experiment"] - 1
        _logger.info(f"\riter: {self.iter + 1} / {all}\n")

        mode = mng_params["mode"]
        is_first_iter = self.iter == 0
        is_last_iter = all - 1 <= self.iter
        if mode == self.first_round:
            self.log_single(est, eval, mng, is_last_iter)
        elif mode == self.second_round:
            self.log_multiple(est, eval, mng, is_first_iter, is_last_iter, verbose)
<|MERGE_RESOLUTION|>--- conflicted
+++ resolved
@@ -1,386 +1,356 @@
-import logging
-
-import abc
-import six
-import os
-import pickle
-import numpy as np
-import copy
-
-from cyclic_boosting import flags
-from cyclic_boosting.plots import plot_analysis
-
-
-_logger = logging.getLogger(__name__)
-_logger.setLevel(logging.INFO)
-handler = logging.StreamHandler()
-handler.setFormatter(logging.Formatter(fmt="%(message)s"))
-handler.terminator = ""
-_logger.addHandler(handler)
-
-
-@six.add_metaclass(abc.ABCMeta)
-class LoggerBase:
-    def __init__(self, save_dir, policy):
-        self.iter = 0
-        self.save_dir = save_dir
-        self.policy = policy
-        self.log_data = dict()
-        self.model_dir = None
-        self.make_dir()
-
-    def get_params(self) -> dict:
-        class_vars = dict()
-        for attr_name, value in self.__dict__.items():
-            if not callable(value) and not attr_name.startswith("__"):
-                class_vars[attr_name] = value
-
-        return class_vars
-
-    def set_params(self, params: dict) -> None:
-        class_vars = dict()
-        for attr_name, value in self.__dict__.items():
-            if not callable(value) and not attr_name.startswith("__"):
-                class_vars[attr_name] = value
-
-        for attr_name, value in params.items():
-            class_vars[attr_name] = value
-
-    def make_dir(self) -> None:
-        if not os.path.isdir(self.save_dir):
-            os.mkdir(self.save_dir)
-
-    def make_model_dir(self) -> None:
-        file_name = f"model_{self.log_data['iter']}"
-        self.model_dir = os.path.join(self.save_dir, file_name)
-        if not os.path.isdir(self.model_dir):
-            os.mkdir(self.model_dir)
-
-    def save_model(self, est, name):
-        pickle.dump(est, open(name, "wb"))
-
-    def save_metrics(self, name):
-        with open(name, "w") as f:
-            for name, value in self.log_data["metrics"].items():
-                f.write(f"[{name}]: {value} \n")
-
-    def save_setting(self, name):
-        fp = self.log_data["feature_properties"]
-        s = self.log_data["smoothers"]
-
-        with open(name, "w") as f:
-            # feature property
-            f.write("=== Feature property ===\n")
-            for feature, property in fp.items():
-                f.write(f"[{feature}]: {property} \n")
-            f.write("\n")
-
-            # feature
-            f.write("=== Feature ===\n")
-            f.write(f"{self.log_data['features']}\n")
-            f.write("\n")
-
-            # smoother
-            f.write("=== Explicit Smoother ===\n")
-            for feature, smoother in s.items():
-                f.write(f"[{feature}]: {smoother} \n")
-            f.write("\n")
-
-            # interaction term
-            f.write("=== Interaction term ===\n")
-            for term in self.log_data["features"]:
-                if isinstance(term, tuple):
-                    f.write(f"{term}\n")
-
-    def save_plot(self, est, name):
-        plobs = [est[-1].observers[-1]]
-        binner = est[-2]
-        for p in plobs:
-            plot_analysis(
-                plot_observer=p,
-                file_obj=name,
-                use_tightlayout=False,
-                binners=[binner],
-            )
-
-    def save(self, est):
-        self.make_model_dir()
-        # metrics
-        file_name = f"metrics_{self.log_data['iter']}.txt"
-        self.save_metrics(os.path.join(self.model_dir, file_name))
-
-        # setting
-        file_name = f"setting_{self.log_data['iter']}.txt"
-        self.save_setting(os.path.join(self.model_dir, file_name))
-
-        # plot
-        file_name = f'plot_{self.log_data["iter"]}'
-        self.save_plot(est, os.path.join(self.model_dir, file_name))
-
-    def reset_count(self) -> None:
-        self.iter = 0
-
-    @abc.abstractmethod
-    def log(self, est, eval, mng, verbose=True) -> None:
-        pass
-
-
-class Logger(LoggerBase):
-    def __init__(self, save_dir, policy, round_names=["first", "second"]):
-        super().__init__(save_dir, policy)
-        self.iter = 0
-        self.save_dir = save_dir
-        self.policy = policy
-        self.first_round = round_names[0]
-        self.second_round = round_names[1]
-        self.log_data = dict()
-        self.CODs = dict()
-        self.model_dir = None
-        self.make_dir()
-
-    def output(self, eval, mng):
-        log = f"\n  ---- The best model was updated in iter {self.iter} ----\n"
-        _logger.info(log)
-
-        # log = f"    best_features{mng.features}\n    "
-        # _logger.info(log)
-
-        for metrics in eval.result.keys():
-            _logger.info(f"{metrics}: {eval.result[metrics]}, ")
-        _logger.info("\n")
-
-    def hold(self, est, eval, mng, verbose=True, save=False):
-        feature_properties = dict()
-        for f, p in mng.feature_properties.items():
-            feature_properties[f] = flags.flags_to_string(p)
-
-        smoothers = {}
-        for f, sm in mng.smoothers.items():
-<<<<<<< HEAD
-            smoothers[f] = sm.name
-=======
-            best_smoothers[f] = sm.__class__.__name__
->>>>>>> 385f209e
-
-        metrics = {}
-        for name, value in eval.result.items():
-            metrics[name] = copy.copy(value)  # copyいる?
-
-        self.log_data = {
-            "iter": self.iter,
-            "features": mng.features,
-            "feature_properties": feature_properties,
-            "smoothers": smoothers,
-            "metrics": metrics,
-        }
-
-        if save:
-            self.save_model(est, os.path.join(self.save_dir, "temp.pkl"))
-
-        if verbose:
-            self.output(eval, mng)
-
-    def validate(self, eval) -> bool:
-        result = eval.result[self.policy]
-        bench_mark = self.bench_mark["metrics"][self.policy]
-
-        if self.policy == "COD":
-            is_detect = result > bench_mark
-        elif self.policy == "PINBALL":
-            is_detect = result < bench_mark
-        else:
-<<<<<<< HEAD
-            raise ValueError(f"{self.policy} doesn't not exist")
-=======
-            # NOTE: 小さい値を持つほうがよい指標ばかりであるのが前提
-            best = {k: v for k, v in self.best["metrics"].items()
-                    if k != "MD" and k != "COD" and k != "F"}
-            result = {k: v for k, v in evt.result.items()
-                      if k != "MD" and k != "COD" and k != "F"}
-            if self.policy == "vote":
-                cnt = 0
-                for metrics, value in result.items():
-                    before = best[metrics]
-                    after = np.nanmean(value)
-                    if abs(before) > abs(after):
-                        cnt += 1
-                is_best = self.counter < cnt
-                if is_best:
-                    self.counter = cnt
-            elif self.policy == "vote_by_num":
-                cnt = 0
-                for metrics, value in result.items():
-                    if value[self.iter] < best[metrics]:
-                        cnt += 1
-                is_best = cnt > len(evt.result.items().mapping) / 2
-
-        return is_best
->>>>>>> 385f209e
-
-        return is_detect
-
-    def save(self, est):
-        self.make_model_dir()
-        # metrics
-        file_name = f"metrics_{self.log_data['iter']}.txt"
-        self.save_metrics(os.path.join(self.model_dir, file_name))
-
-        # setting
-        file_name = f"setting_{self.log_data['iter']}.txt"
-        self.save_setting(os.path.join(self.model_dir, file_name))
-
-        # plot
-        file_name = f'plot_{self.log_data["iter"]}'
-        self.save_plot(est, os.path.join(self.model_dir, file_name))
-
-        # model
-        file_name = f'model_{self.log_data["iter"]}'
-        self.save_model(est, os.path.join(self.model_dir, file_name))
-
-    def log_single(self, est, eval, mng, last_iter) -> None:
-        self.CODs[mng.features[0]] = {
-            "COD": eval.result["COD"],
-            "F": eval.result["F"],
-        }
-        if last_iter:
-            self.hold(None, eval, mng, verbose=False)
-            self.bench_mark = copy.deepcopy(self.log_data)
-
-    def log_multiple(self, est, eval, mng, first_iter, last_iter, verbose=True) -> None:
-        # check
-        if first_iter:
-            is_best = True
-        else:
-            is_best = self.validate(eval)
-
-        # update
-        if is_best:
-            self.hold(est, eval, mng, verbose=True, save=True)
-            # for next validation
-            self.bench_mark = copy.deepcopy(self.log_data)
-
-        if last_iter:
-            with open(os.path.join(self.save_dir, "temp.pkl"), "rb") as f:
-                _est = pickle.load(f)
-            self.save(_est)
-            os.remove(os.path.join(self.save_dir, "temp.pkl"))
-            _logger.info(
-                "\n\n"
-                "Now, you can make a forecasting analysis with the best model\n"
-                "    using the pickle file in the ./models directory!\n"
-                "For instructions, please refer to the file tornado.ipynb in\n"
-                "    the examples/regression/tornado directory."
-            )
-
-    def log(self, est, eval, mng, verbose=True) -> None:
-        mng_params = mng.get_params()
-        all = mng_params["end"]
-        self.iter = mng_params["experiment"] - 1
-        _logger.info(f"\riter: {self.iter + 1} / {all} ")
-
-        mode = mng_params["mode"]
-        is_first_iter = self.iter == 0
-        is_last_iter = all - 1 <= self.iter
-        if mode == self.first_round:
-            self.log_single(est, eval, mng, is_last_iter)
-        elif mode == self.second_round:
-            self.log_multiple(est, eval, mng, is_first_iter, is_last_iter, verbose)
-
-
-class BFForwardLogger(LoggerBase):
-    def __init__(self, save_dir, policy, round_names=["first", "second"]):
-        super().__init__(save_dir, policy)
-        self.first_round = round_names[0]
-        self.second_round = round_names[1]
-        self.log_data = dict()
-        self.bench_mark = dict()
-        self.valid_interactions = list()
-
-    def save_plot(self, est, name):
-        plobs = [est[-1].observers[-1]]
-        binner = est[-2]
-        for p in plobs:
-            plot_analysis(
-                plot_observer=p,
-                file_obj=name,
-                use_tightlayout=False,
-                binners=[binner],
-            )
-
-    def output(self, eval, mng):
-        policy = self.policy
-        eval_result = eval.result[self.policy]
-        feature = mng.features[0]
-        _logger.info(f"[DETECT] {policy}: {eval_result}, {feature}\n")
-
-    def hold(self, est, eval, mng, verbose=True, save=True):
-        feature_properties = dict()
-        for f, p in mng.feature_properties.items():
-            feature_properties[f] = flags.flags_to_string(p)
-
-        smoothers = dict()
-        for f, sm in mng.smoothers.items():
-            smoothers[f] = sm.name
-
-        metrics = dict()
-        for name, value in eval.result.items():
-            metrics[name] = copy.copy(value)
-
-        self.log_data = {
-            "iter": self.iter,
-            "features": mng.features,
-            "feature_properties": feature_properties,
-            "smoothers": smoothers,
-            "metrics": metrics,
-        }
-
-        if save:
-            self.save_model(est, os.path.join(self.save_dir, "temp.pkl"))
-
-        if verbose:
-            self.output(eval, mng)
-
-    def validate(self, eval) -> bool:
-        result = eval.result[self.policy]
-        bench_mark = self.bench_mark["metrics"][self.policy]
-
-        if self.policy == "COD":
-            is_detect = result > bench_mark
-        elif self.policy == "PINBALL":
-            is_detect = result < bench_mark
-        else:
-            raise ValueError(f"{self.policy} is not existed option")
-
-        return is_detect
-
-    def log_single(self, est, eval, mng, last_iter) -> None:
-        if last_iter:
-            self.hold(est, eval, mng, save=False, verbose=False)
-            self.bench_mark = copy.deepcopy(self.log_data)
-
-    def log_multiple(self, est, eval, mng, first_iter, last_iter, verbose=True) -> None:
-        # check
-        if first_iter:
-            is_best = True
-        else:
-            is_best = self.validate(eval)
-
-        # update
-        if is_best:
-            self.hold(est, eval, mng, verbose)
-            interaction = self.log_data["features"][0]
-            self.valid_interactions.append(interaction)
-
-    def log(self, est, eval, mng, verbose=True) -> None:
-        mng_params = mng.get_params()
-        all = mng_params["end"]
-        self.iter = mng_params["experiment"] - 1
-        _logger.info(f"\riter: {self.iter + 1} / {all}\n")
-
-        mode = mng_params["mode"]
-        is_first_iter = self.iter == 0
-        is_last_iter = all - 1 <= self.iter
-        if mode == self.first_round:
-            self.log_single(est, eval, mng, is_last_iter)
-        elif mode == self.second_round:
-            self.log_multiple(est, eval, mng, is_first_iter, is_last_iter, verbose)
+import logging
+
+import abc
+import six
+import os
+import pickle
+import numpy as np
+import copy
+
+from cyclic_boosting import flags
+from cyclic_boosting.plots import plot_analysis
+
+
+_logger = logging.getLogger(__name__)
+_logger.setLevel(logging.INFO)
+handler = logging.StreamHandler()
+handler.setFormatter(logging.Formatter(fmt="%(message)s"))
+handler.terminator = ""
+_logger.addHandler(handler)
+
+
+@six.add_metaclass(abc.ABCMeta)
+class LoggerBase:
+    def __init__(self, save_dir, policy):
+        self.iter = 0
+        self.save_dir = save_dir
+        self.policy = policy
+        self.log_data = dict()
+        self.model_dir = None
+        self.make_dir()
+
+    def get_params(self) -> dict:
+        class_vars = dict()
+        for attr_name, value in self.__dict__.items():
+            if not callable(value) and not attr_name.startswith("__"):
+                class_vars[attr_name] = value
+
+        return class_vars
+
+    def set_params(self, params: dict) -> None:
+        class_vars = dict()
+        for attr_name, value in self.__dict__.items():
+            if not callable(value) and not attr_name.startswith("__"):
+                class_vars[attr_name] = value
+
+        for attr_name, value in params.items():
+            class_vars[attr_name] = value
+
+    def make_dir(self) -> None:
+        if not os.path.isdir(self.save_dir):
+            os.mkdir(self.save_dir)
+
+    def make_model_dir(self) -> None:
+        file_name = f"model_{self.log_data['iter']}"
+        self.model_dir = os.path.join(self.save_dir, file_name)
+        if not os.path.isdir(self.model_dir):
+            os.mkdir(self.model_dir)
+
+    def save_model(self, est, name):
+        pickle.dump(est, open(name, "wb"))
+
+    def save_metrics(self, name):
+        with open(name, "w") as f:
+            for name, value in self.log_data["metrics"].items():
+                f.write(f"[{name}]: {value} \n")
+
+    def save_setting(self, name):
+        fp = self.log_data["feature_properties"]
+        s = self.log_data["smoothers"]
+
+        with open(name, "w") as f:
+            # feature property
+            f.write("=== Feature property ===\n")
+            for feature, property in fp.items():
+                f.write(f"[{feature}]: {property} \n")
+            f.write("\n")
+
+            # feature
+            f.write("=== Feature ===\n")
+            f.write(f"{self.log_data['features']}\n")
+            f.write("\n")
+
+            # smoother
+            f.write("=== Explicit Smoother ===\n")
+            for feature, smoother in s.items():
+                f.write(f"[{feature}]: {smoother} \n")
+            f.write("\n")
+
+            # interaction term
+            f.write("=== Interaction term ===\n")
+            for term in self.log_data["features"]:
+                if isinstance(term, tuple):
+                    f.write(f"{term}\n")
+
+    def save_plot(self, est, name):
+        plobs = [est[-1].observers[-1]]
+        binner = est[-2]
+        for p in plobs:
+            plot_analysis(
+                plot_observer=p,
+                file_obj=name,
+                use_tightlayout=False,
+                binners=[binner],
+            )
+
+    def save(self, est):
+        self.make_model_dir()
+        # metrics
+        file_name = f"metrics_{self.log_data['iter']}.txt"
+        self.save_metrics(os.path.join(self.model_dir, file_name))
+
+        # setting
+        file_name = f"setting_{self.log_data['iter']}.txt"
+        self.save_setting(os.path.join(self.model_dir, file_name))
+
+        # plot
+        file_name = f'plot_{self.log_data["iter"]}'
+        self.save_plot(est, os.path.join(self.model_dir, file_name))
+
+    def reset_count(self) -> None:
+        self.iter = 0
+
+    @abc.abstractmethod
+    def log(self, est, eval, mng, verbose=True) -> None:
+        pass
+
+
+class Logger(LoggerBase):
+    def __init__(self, save_dir, policy, round_names=["first", "second"]):
+        super().__init__(save_dir, policy)
+        self.iter = 0
+        self.save_dir = save_dir
+        self.policy = policy
+        self.first_round = round_names[0]
+        self.second_round = round_names[1]
+        self.log_data = dict()
+        self.CODs = dict()
+        self.model_dir = None
+        self.make_dir()
+
+    def output(self, eval, mng):
+        log = f"\n  ---- The best model was updated in iter {self.iter} ----\n"
+        _logger.info(log)
+
+        # log = f"    best_features{mng.features}\n    "
+        # _logger.info(log)
+
+        for metrics in eval.result.keys():
+            _logger.info(f"{metrics}: {eval.result[metrics]}, ")
+        _logger.info("\n")
+
+    def hold(self, est, eval, mng, verbose=True, save=False):
+        feature_properties = dict()
+        for f, p in mng.feature_properties.items():
+            feature_properties[f] = flags.flags_to_string(p)
+
+        smoothers = {}
+        for f, sm in mng.smoothers.items():
+            smoothers[f] = sm.name
+
+        metrics = {}
+        for name, value in eval.result.items():
+            metrics[name] = copy.copy(value)  # copyいる?
+
+        self.log_data = {
+            "iter": self.iter,
+            "features": mng.features,
+            "feature_properties": feature_properties,
+            "smoothers": smoothers,
+            "metrics": metrics,
+        }
+
+        if save:
+            self.save_model(est, os.path.join(self.save_dir, "temp.pkl"))
+
+        if verbose:
+            self.output(eval, mng)
+
+    def validate(self, eval) -> bool:
+        result = eval.result[self.policy]
+        bench_mark = self.bench_mark["metrics"][self.policy]
+
+        if self.policy == "COD":
+            is_detect = result > bench_mark
+        elif self.policy == "PINBALL":
+            is_detect = result < bench_mark
+        else:
+            raise ValueError(f"{self.policy} doesn't not exist")
+
+        return is_detect
+
+    def save(self, est):
+        self.make_model_dir()
+        # metrics
+        file_name = f"metrics_{self.log_data['iter']}.txt"
+        self.save_metrics(os.path.join(self.model_dir, file_name))
+
+        # setting
+        file_name = f"setting_{self.log_data['iter']}.txt"
+        self.save_setting(os.path.join(self.model_dir, file_name))
+
+        # plot
+        file_name = f'plot_{self.log_data["iter"]}'
+        self.save_plot(est, os.path.join(self.model_dir, file_name))
+
+        # model
+        file_name = f'model_{self.log_data["iter"]}'
+        self.save_model(est, os.path.join(self.model_dir, file_name))
+
+    def log_single(self, est, eval, mng, last_iter) -> None:
+        self.CODs[mng.features[0]] = {
+            "COD": eval.result["COD"],
+            "F": eval.result["F"],
+        }
+        if last_iter:
+            self.hold(None, eval, mng, verbose=False)
+            self.bench_mark = copy.deepcopy(self.log_data)
+
+    def log_multiple(self, est, eval, mng, first_iter, last_iter, verbose=True) -> None:
+        # check
+        if first_iter:
+            is_best = True
+        else:
+            is_best = self.validate(eval)
+
+        # update
+        if is_best:
+            self.hold(est, eval, mng, verbose=True, save=True)
+            # for next validation
+            self.bench_mark = copy.deepcopy(self.log_data)
+
+        if last_iter:
+            with open(os.path.join(self.save_dir, "temp.pkl"), "rb") as f:
+                _est = pickle.load(f)
+            self.save(_est)
+            os.remove(os.path.join(self.save_dir, "temp.pkl"))
+            _logger.info(
+                "\n\n"
+                "Now, you can make a forecasting analysis with the best model\n"
+                "    using the pickle file in the ./models directory!\n"
+                "For instructions, please refer to the file tornado.ipynb in\n"
+                "    the examples/regression/tornado directory."
+            )
+
+    def log(self, est, eval, mng, verbose=True) -> None:
+        mng_params = mng.get_params()
+        all = mng_params["end"]
+        self.iter = mng_params["experiment"] - 1
+        _logger.info(f"\riter: {self.iter + 1} / {all} ")
+
+        mode = mng_params["mode"]
+        is_first_iter = self.iter == 0
+        is_last_iter = all - 1 <= self.iter
+        if mode == self.first_round:
+            self.log_single(est, eval, mng, is_last_iter)
+        elif mode == self.second_round:
+            self.log_multiple(est, eval, mng, is_first_iter, is_last_iter, verbose)
+
+
+class BFForwardLogger(LoggerBase):
+    def __init__(self, save_dir, policy, round_names=["first", "second"]):
+        super().__init__(save_dir, policy)
+        self.first_round = round_names[0]
+        self.second_round = round_names[1]
+        self.log_data = dict()
+        self.bench_mark = dict()
+        self.valid_interactions = list()
+
+    def save_plot(self, est, name):
+        plobs = [est[-1].observers[-1]]
+        binner = est[-2]
+        for p in plobs:
+            plot_analysis(
+                plot_observer=p,
+                file_obj=name,
+                use_tightlayout=False,
+                binners=[binner],
+            )
+
+    def output(self, eval, mng):
+        policy = self.policy
+        eval_result = eval.result[self.policy]
+        feature = mng.features[0]
+        _logger.info(f"[DETECT] {policy}: {eval_result}, {feature}\n")
+
+    def hold(self, est, eval, mng, verbose=True, save=True):
+        feature_properties = dict()
+        for f, p in mng.feature_properties.items():
+            feature_properties[f] = flags.flags_to_string(p)
+
+        smoothers = dict()
+        for f, sm in mng.smoothers.items():
+            smoothers[f] = sm.name
+
+        metrics = dict()
+        for name, value in eval.result.items():
+            metrics[name] = copy.copy(value)
+
+        self.log_data = {
+            "iter": self.iter,
+            "features": mng.features,
+            "feature_properties": feature_properties,
+            "smoothers": smoothers,
+            "metrics": metrics,
+        }
+
+        if save:
+            self.save_model(est, os.path.join(self.save_dir, "temp.pkl"))
+
+        if verbose:
+            self.output(eval, mng)
+
+    def validate(self, eval) -> bool:
+        result = eval.result[self.policy]
+        bench_mark = self.bench_mark["metrics"][self.policy]
+
+        if self.policy == "COD":
+            is_detect = result > bench_mark
+        elif self.policy == "PINBALL":
+            is_detect = result < bench_mark
+        else:
+            raise ValueError(f"{self.policy} is not existed option")
+
+        return is_detect
+
+    def log_single(self, est, eval, mng, last_iter) -> None:
+        if last_iter:
+            self.hold(est, eval, mng, save=False, verbose=False)
+            self.bench_mark = copy.deepcopy(self.log_data)
+
+    def log_multiple(self, est, eval, mng, first_iter, last_iter, verbose=True) -> None:
+        # check
+        if first_iter:
+            is_best = True
+        else:
+            is_best = self.validate(eval)
+
+        # update
+        if is_best:
+            self.hold(est, eval, mng, verbose)
+            interaction = self.log_data["features"][0]
+            self.valid_interactions.append(interaction)
+
+    def log(self, est, eval, mng, verbose=True) -> None:
+        mng_params = mng.get_params()
+        all = mng_params["end"]
+        self.iter = mng_params["experiment"] - 1
+        _logger.info(f"\riter: {self.iter + 1} / {all}\n")
+
+        mode = mng_params["mode"]
+        is_first_iter = self.iter == 0
+        is_last_iter = all - 1 <= self.iter
+        if mode == self.first_round:
+            self.log_single(est, eval, mng, is_last_iter)
+        elif mode == self.second_round:
+            self.log_multiple(est, eval, mng, is_first_iter, is_last_iter, verbose)