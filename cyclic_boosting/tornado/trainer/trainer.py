--- conflicted
+++ resolved
@@ -1,569 +1,547 @@
-from __future__ import annotations
-from typing import TYPE_CHECKING
-import logging
-
-import abc
-import copy
-import six
-import numpy as np
-from scipy.stats import nbinom, poisson
-<<<<<<< HEAD
-
-=======
-import pickle
-import pandas as pd
-import os
->>>>>>> 3e381516
-from .evaluator import Evaluator, QuantileEvaluator
-from .logger import ForwardLogger, PriorPredForwardLogger
-from cyclic_boosting.quantile_matching import QPD_RegressorChain
-
-<<<<<<< HEAD
-if TYPE_CHECKING:
-    from scipy.stats._distn_infrastructure import rv_frozen
-
-from typing import List, Union
-=======
-from typing import Union  # TYPE_CHECKING
-# if TYPE_CHECKING:
-from scipy.stats._distn_infrastructure import rv_frozen
->>>>>>> 3e381516
-
-
-_logger = logging.getLogger(__name__)
-_logger.setLevel(logging.INFO)
-handler = logging.StreamHandler()
-handler.setFormatter(logging.Formatter(fmt="%(message)s"))
-handler.terminator = ""
-_logger.addHandler(handler)
-
-
-@six.add_metaclass(abc.ABCMeta)
-class TornadoBase:
-    def __init__(self, DataModule, TornadoModule):
-        self.data_deliveler = DataModule
-        self.manager = TornadoModule
-
-    @abc.abstractmethod
-    def fit(self,
-            target,
-            test_size=0.2,
-            seed=0,
-            save_dir="./models",
-            log_policy="COD",
-            verbose=True,
-            ):
-        # write main fitting steps using Estimator, Evaluator, Logger, DataModule
-        pass
-
-    @abc.abstractmethod
-    def tornado(self, X):
-        # write cyclic model training steps with handling by TornadoModule
-        pass
-
-    @abc.abstractmethod
-    def predict(self, X):
-        # write prediction steps
-        pass
-
-
-class Tornado(TornadoBase):
-    def __init__(self, DataModule, TornadoModule):
-        super().__init__(DataModule, TornadoModule)
-        self.estimator = None
-        self.nbinomc = None
-
-    def fit(self,
-            target,
-            test_size=0.2,
-            seed=0,
-            save_dir="./models",
-            log_policy="COD",
-            verbose=True,
-            ):
-        # build logger and evaluator
-        mng_attr = self.manager.get_params()
-        round2 = mng_attr["second_round"]
-        logger = ForwardLogger(save_dir, log_policy, ["SKIP", round2])
-        evaluator = Evaluator()
-
-        # create dataset
-        train, validation = self.data_deliveler.generate_trainset(
-            target,
-            self.manager.is_time_series,
-            test_size,
-            seed=seed,
-            )
-
-        # initialize model setting
-        self.manager.init(train, target)
-
-        # train
-        logger_params = self.tornado(target, validation, logger, evaluator, verbose)
-
-        # best model
-        best_model_name = f'model_{logger_params["log_data"]["iter"]}'
-        model_dir = logger_params["model_dir"]
-        model_path = os.path.join(model_dir, best_model_name)
-        with open(model_path, "rb") as f:
-            self.estimator = pickle.load(f)
-
-        # estimate c parameter
-        mng_params = self.manager.get_params()
-        dist = mng_params["dist"]
-        if dist == "nbinom":
-            estimator_params = self.estimator[-1].__dict__
-            update_params = {
-                "dist": "nbinomc",
-                "feature_properties": estimator_params["feature_properties"],
-                "features": estimator_params["feature_groups"],
-                "observers": estimator_params["observers"],
-                "smoothers": estimator_params["smoother_choice"].explicit_smoothers
-                }
-            self.manager.set_params(update_params)
-
-            self.nbinomc = self.manager.build()
-
-            X_train = copy.deepcopy(self.manager.X)
-            y_train = copy.deepcopy(self.manager.y)
-            X_train['yhat_mean'] = self.estimator.predict(X_train.copy())
-            X_train["yhat_mean_feature"] = X_train['yhat_mean']
-            self.nbinomc.fit(X_train.copy(), np.float64(y_train))
-
-            self.manager.set_params({"dist": "nbinom"})
-
-    def tornado(self, target, valid_data, logger, evaluator, verbose):
-        while self.manager.manage():
-            estimator = self.manager.build()
-
-            # train
-            X = copy.deepcopy(self.manager.X)
-            y = copy.deepcopy(self.manager.y)
-            _ = estimator.fit(X, y)
-
-            # validation
-            y_valid = np.asarray(valid_data[target])
-            X_valid = valid_data.drop(target, axis=1)
-            y_pred = estimator.predict(X_valid)
-
-            # log
-            eval_history = evaluator.eval(y_valid, y_pred, estimator, verbose)
-            mng_attr = self.manager.get_params()
-            logger.log(estimator, eval_history, mng_attr)
-            self.manager.clear()
-
-            # update param
-            if mng_attr["mode"] == mng_attr["second_round"]:
-                keys = ["features", "feature_properties"]
-                update_params = {k: logger.get_params()["log_data"][k] for k in keys}
-                self.manager.set_params(update_params)
-
-        return logger.get_params()
-
-    def predict(self, X):
-        X = self.data_deliveler.generate_testset(X)
-        y_pred = self.estimator.predict(X)
-
-        return y_pred
-
-<<<<<<< HEAD
-    def predict_proba(self, X, output="proba") -> Union[rv_frozen, pd.DataFrame]:
-        X = self.data_deliveler.generate(X)
-=======
-    def predict_proba(self,
-                      target, output="proba") -> Union[rv_frozen, tuple[list, list]]:
-        X, _ = self.data_deliveler.generate_trainset(
-            target,
-            is_time_series=self.manager.is_time_series,
-            )
-        # X = self.data_deliveler.generate(X)
->>>>>>> 3e381516
-        pred = self.estimator.predict(X.copy())
-
-        mng_params = self.manager.get_params()
-        dist = mng_params["dist"]
-
-        if dist == "poisson":
-            pd_func = poisson(pred)
-
-        elif dist == "nbinom":
-            X["yhat_mean"] = pred
-            X["yhat_mean_feature"] = X["yhat_mean"]
-            c = self.nbinomc.predict(X)
-            var = X['yhat_mean'] + c * X['yhat_mean'] * X['yhat_mean']
-
-            p = np.minimum(np.where(var > 0, pred / var, 1 - 1e-8), 1 - 1e-8)
-            n = np.where(var > 0, pred * p / (1 - p), 1)
-
-            pd_func = nbinom(n, p)
-
-        if output == "func":
-            return pd_func
-
-        elif output == "proba":
-            min_x = min(pd_func.ppf(0.01))
-            max_x = max(pd_func.ppf(0.99))
-            ix = np.arange(min_x, max_x).astype(int)
-            pmfs = []
-            for x in ix:
-                pmf = pd_func.pmf(x)
-                pmfs.append(pmf)
-            pmfs = pd.DataFrame(np.array(pmfs).T, columns=ix)
-
-            return pmfs
-
-
-class ForwardTrainer(TornadoBase):
-    def __init__(self, DataModule, TornadoModule):
-        super().__init__(DataModule, TornadoModule)
-        self.estimator = None
-        self.nbinomc = None
-
-    def fit(self,
-            target,
-            test_size=0.2,
-            seed=0,
-            save_dir="./models",
-            log_policy="COD",
-            verbose=True,
-            ):
-        # build logger and evaluator
-        mng_attr = self.manager.get_params()
-        round1 = mng_attr["first_round"]
-        round2 = mng_attr["second_round"]
-        logger = ForwardLogger(save_dir, log_policy, [round1, round2])
-        evaluator = Evaluator()
-
-        # create dataset
-        train, validation = self.data_deliveler.generate_trainset(
-            target,
-            self.manager.is_time_series,
-            test_size,
-            seed=seed,
-        )
-
-        # initialize training setting
-        self.manager.init(train, target)
-
-        # single variable regression analysis to search valid features
-        _logger.info(f"\n=== [ROUND] {round1} ===\n")
-        logger_params = self.tornado(target, validation, logger, evaluator, verbose)
-
-        # pick up
-        threshold = 2  # basically, 2 would be better for threshold
-
-        valid_feature = dict()
-        for feature, eval_result in logger_params["CODs"].items():
-            if eval_result["F"] > threshold:
-                valid_feature[feature] = eval_result
-
-        mng_attr = self.manager.get_params()
-        base_feature = mng_attr["init_model_attr"]["features"]
-        interaction = [x for x in valid_feature.keys() if isinstance(x, tuple)]
-        explanatory_variables = base_feature + interaction
-
-        # model setting for multiple variable regression
-        update_params = {
-            "mode": round2,
-            "experiment": 0,
-            "target_features": explanatory_variables,
-            "X": mng_attr["init_model_attr"]["X"].copy(),
-        }
-        self.manager.set_params(update_params)
-
-        # clearing for next training
-        logger.reset_count()
-        evaluator.clear()
-
-        # multiple variable regression (main training)
-        _logger.info(f"\n=== [ROUND] {round2} ===\n")
-        logger_params = self.tornado(target, validation, logger, evaluator, verbose)
-
-        # best model
-        best_model_name = f'model_{logger_params["log_data"]["iter"]}'
-        model_dir = logger_params["model_dir"]
-        model_path = os.path.join(model_dir, best_model_name)
-        with open(model_path, "rb") as f:
-            self.estimator = pickle.load(f)
-
-        # build c parameter estimateor
-        mng_params = self.manager.get_params()
-        dist = mng_params["dist"]
-        if dist == "nbinom":
-            estimator_params = self.estimator[-1].__dict__
-            update_params = {
-                "dist": "nbinomc",
-                "feature_properties": estimator_params["feature_properties"],
-                "features": estimator_params["feature_groups"],
-                "observers": estimator_params["observers"],
-                "smoothers": estimator_params["smoother_choice"].explicit_smoothers
-                }
-            self.manager.set_params(update_params)
-
-            self.nbinomc = self.manager.build()
-
-            X_train = copy.deepcopy(self.manager.X)
-            y_train = copy.deepcopy(self.manager.y)
-            X_train['yhat_mean'] = self.estimator.predict(X_train.copy())
-            X_train["yhat_mean_feature"] = X_train['yhat_mean']
-            self.nbinomc.fit(X_train.copy(), np.float64(y_train))
-
-            self.manager.set_params({"dist": "nbinom"})
-
-    def tornado(self, target, valid_data, logger, evaluator, verbose):
-        while self.manager.manage():
-            estimator = self.manager.build()
-
-            # train
-            X = copy.deepcopy(self.manager.X)
-            y = copy.deepcopy(self.manager.y)
-            _ = estimator.fit(X, y)
-
-            # validation
-            y_valid = np.asarray(valid_data[target])
-            X_valid = valid_data.drop(target, axis=1)
-            y_pred = estimator.predict(X_valid)
-            evaluator.eval(y_valid, y_pred, estimator, verbose)
-
-            # log
-            eval_history = evaluator.eval(y_valid, y_pred, estimator, verbose)
-            mng_attr = self.manager.get_params()
-            logger.log(estimator, eval_history, mng_attr)
-            self.manager.clear()
-
-            # update param
-            if mng_attr["mode"] == mng_attr["second_round"]:
-                keys = ["features", "feature_properties"]
-                update_params = {k: logger.get_params()["log_data"][k] for k in keys}
-                self.manager.set_params(update_params)
-
-        return logger.get_params()
-
-    def predict(self, X):
-        X = self.data_deliveler.generate_testset(X)
-        y_pred = self.estimator.predict(X)
-
-        return y_pred
-
-<<<<<<< HEAD
-    def predict_proba(self, X, output="proba") -> Union[rv_frozen, pd.DataFrame]:
-        X = self.data_deliveler.generate(X)
-=======
-    def predict_proba(self,
-                      target, output="proba") -> Union[rv_frozen, tuple[list, list]]:
-        X, _ = self.data_deliveler.generate_testset(
-            target,
-            is_time_series=self.manager.is_time_series,
-            )
->>>>>>> 3e381516
-        pred = self.estimator.predict(X.copy())
-
-        mng_params = self.manager.get_params()
-        dist = mng_params["dist"]
-
-        if dist == "poisson":
-            pd_func = poisson(pred)
-
-        elif dist == "nbinom":
-            X["yhat_mean"] = pred
-            X["yhat_mean_feature"] = X["yhat_mean"]
-            c = self.nbinomc.predict(X)
-            var = X['yhat_mean'] + c * X['yhat_mean'] * X['yhat_mean']
-
-            p = np.minimum(np.where(var > 0, pred / var, 1 - 1e-8), 1 - 1e-8)
-            n = np.where(var > 0, pred * p / (1 - p), 1)
-
-            pd_func = nbinom(n, p)
-
-        if output == "func":
-            return pd_func
-
-        elif output == "proba":
-            min_x = min(pd_func.ppf(0.01))
-            max_x = max(pd_func.ppf(0.99))
-            ix = np.arange(min_x, max_x).astype(int)
-            pmfs = []
-            for x in ix:
-                pmf = pd_func.pmf(x)
-                pmfs.append(pmf)
-            pmfs = pd.DataFrame(np.array(pmfs).T, columns=ix)
-
-            return pmfs
-
-
-class QPDForwardTrainer(TornadoBase):
-    def __init__(
-            self,
-            DataModule,
-            TornadoModule,
-            quantile=0.1,
-            bound="U",
-            lower=0.0,
-            upper=1.0,
-            ):
-        super().__init__(DataModule, TornadoModule)
-        self.quantile = [quantile, 0.5, 1 - quantile]
-        self.bound = bound
-        self.lower = lower
-        self.upper = upper
-        self.loss = 0.0
-        self.est_qpd = None
-
-        if quantile >= 0.5:
-            raise ValueError("quantile must be quantile < 0.5")
-
-    def fit(self,
-            target,
-            test_size=0.2,
-            seed=0,
-            save_dir="./models",
-            log_policy="PINBALL",
-            verbose=True,
-            ):
-        # build logger and evaluator
-        mng_attr = self.manager.get_params()
-        round1 = mng_attr["first_round"]
-        round2 = mng_attr["second_round"]
-        logger = PriorPredForwardLogger(save_dir, log_policy, [round1, round2])
-        evaluator = QuantileEvaluator()
-
-        # create dataset
-        train, validation = self.data_deliveler.generate_trainset(
-            target,
-            self.manager.is_time_series,
-            test_size,
-            seed=seed,
-        )
-
-        # initialize training setting
-        self.manager.init(train, target)
-
-        # single variables model for interaction search
-        _logger.info(f"\n=== [ROUND] {round1} ===\n")
-        args = {"quantile": self.quantile[0]}
-        base_model = self.tornado(target, validation, logger, evaluator, verbose, args)
-
-        X_train = mng_attr["init_model_attr"]["X"].copy()
-        X_valid = validation.drop(target, axis=1)
-        pred_train = base_model.predict(X_train.copy())
-        pred_valid = base_model.predict(X_valid.copy())
-
-        # change mode
-        col = "prior_pred"
-        X_train[col] = pred_train
-        init_model_attr = mng_attr["init_model_attr"]
-        init_model_attr["X"] = X_train.copy()
-        model_params = {k: v for k, v in mng_attr["model_params"].items()}
-        model_params["prior_prediction_column"] = col
-        update_params = {
-            "mode": round2,
-            "experiment": 0,
-            "X": X_train.copy(),
-            "model_params": model_params,
-            "init_model_attr": init_model_attr
-            }
-        self.manager.set_params(update_params)
-        validation[col] = pred_valid
-        logger.reset_count()
-        evaluator.clear()
-
-        # brute force model search
-        _logger.info(f"\n=== [ROUND] {round2} ===\n")
-        _ = self.tornado(target, validation, logger, evaluator, verbose, args)
-        _logger.info(f"\nDetect {len(logger.valid_interactions)} interactions\n")
-
-        # model setting for QPD estimation
-        _logger.info("\n=== [ROUND] QPD estimator training ===\n")
-        base = [x for x in init_model_attr["feature_properties"].keys()]
-        interaction = logger.get_params()["valid_interactions"]
-        features = base + interaction
-
-        # build 3 models for QPD
-        X_train = mng_attr["init_model_attr"]["X"]
-        model_params = {
-            "feature_properties": init_model_attr["feature_properties"],
-            "feature_groups": features,
-            }
-        est_quantiles = list()
-        for quantile in self.quantile:
-            model_params["quantile"] = quantile
-            update_params = {"X": X_train, "model_params": model_params}
-            self.manager.set_params(update_params)
-            self.manager.drop_unused_features()
-            est = self.manager.build()
-            est_quantiles.append(est)
-
-        # train
-        X = copy.deepcopy(mng_attr["init_model_attr"]["X"])
-        y = copy.deepcopy(mng_attr["init_model_attr"]["y"])
-        self.est_qpd = QPD_RegressorChain(
-            est_lowq=est_quantiles[0],
-            est_median=est_quantiles[1],
-            est_highq=est_quantiles[2],
-            bound=self.bound,
-            l=self.lower,
-            u=self.upper,
-        )
-        _ = self.est_qpd.fit(X.copy(), y)
-
-    def tornado(self, target, valid_data, logger, evaluator, verbose, args):
-        while self.manager.manage():
-            estimator = self.manager.build()
-
-            X = copy.deepcopy(self.manager.X)
-            y = copy.deepcopy(self.manager.y)
-            _ = estimator.fit(X, y)
-
-            y_valid = np.asarray(valid_data[target])
-            X_valid = valid_data.loc[:, X.columns]
-            y_pred = estimator.predict(X_valid)
-
-            eval_history = evaluator.eval(
-                y_valid,
-                y_pred,
-                args["quantile"],
-                estimator,
-                verbose=False,
-                )
-            mng_attr = self.manager.get_params()
-
-            # log
-            logger.log(estimator, eval_history, mng_attr, verbose=verbose)
-            self.manager.clear()
-
-        return estimator
-
-    def predict(self, X, quantile="median") -> np.ndarray:
-        X = self.data_deliveler.generate_testset(X)
-        quantiles = self.est_qpd.predict(X)
-
-        if quantile == "low":
-            y_pred = quantiles[0]
-        elif quantile == "median":
-            y_pred = quantiles[1]
-        elif quantile == "high":
-            y_pred == quantiles[2]
-        else:
-            ValueError("quantile need to 'low' or 'median' or 'high'")
-
-        return y_pred
-
-    def predict_proba(self,
-                      X, output="proba",
-                      y_range=[0.0, 1.0]) -> Union[list, pd.DataFrame]:
-        X = self.data_deliveler.generate_testset(X)
-        _, _, _, qpd = self.est_qpd.predict(X)
-
-        if output == "func":
-            return qpd
-        elif output == "proba":
-            from findiff import FinDiff
-            x = np.linspace(start=y_range[0], stop=y_range[1], num=100)
-            dx = x[1] - x[0]
-            individual_pdfs = list()
-            derivative_func = FinDiff(0, dx, 1)
-            for dist in qpd:
-                cdf_value = dist.cdf(x)
-                individual_pdfs.append(derivative_func(cdf_value))
-
-            return pd.DataFrame(individual_pdfs, columns=x)
+from __future__ import annotations
+import logging
+
+import abc
+import copy
+import six
+import numpy as np
+from scipy.stats import nbinom, poisson
+import pickle
+import pandas as pd
+import os
+from .evaluator import Evaluator, QuantileEvaluator
+from .logger import ForwardLogger, PriorPredForwardLogger
+from cyclic_boosting.quantile_matching import QPD_RegressorChain
+
+from typing import Union, TYPE_CHECKING
+if TYPE_CHECKING:
+    from scipy.stats._distn_infrastructure import rv_frozen
+
+
+_logger = logging.getLogger(__name__)
+_logger.setLevel(logging.INFO)
+handler = logging.StreamHandler()
+handler.setFormatter(logging.Formatter(fmt="%(message)s"))
+handler.terminator = ""
+_logger.addHandler(handler)
+
+
+@six.add_metaclass(abc.ABCMeta)
+class TornadoBase:
+    def __init__(self, DataModule, TornadoModule):
+        self.data_deliveler = DataModule
+        self.manager = TornadoModule
+
+    @abc.abstractmethod
+    def fit(self,
+            target,
+            test_size=0.2,
+            seed=0,
+            save_dir="./models",
+            log_policy="COD",
+            verbose=True,
+            ):
+        # write main fitting steps using Estimator, Evaluator, Logger, DataModule
+        pass
+
+    @abc.abstractmethod
+    def tornado(self, X):
+        # write cyclic model training steps with handling by TornadoModule
+        pass
+
+    @abc.abstractmethod
+    def predict(self, X):
+        # write prediction steps
+        pass
+
+
+class Tornado(TornadoBase):
+    def __init__(self, DataModule, TornadoModule):
+        super().__init__(DataModule, TornadoModule)
+        self.estimator = None
+        self.nbinomc = None
+
+    def fit(self,
+            target,
+            test_size=0.2,
+            seed=0,
+            save_dir="./models",
+            log_policy="COD",
+            verbose=True,
+            ):
+        # build logger and evaluator
+        mng_attr = self.manager.get_params()
+        round2 = mng_attr["second_round"]
+        logger = ForwardLogger(save_dir, log_policy, ["SKIP", round2])
+        evaluator = Evaluator()
+
+        # create dataset
+        train, validation = self.data_deliveler.generate_trainset(
+            target,
+            self.manager.is_time_series,
+            test_size,
+            seed=seed,
+            )
+
+        # initialize model setting
+        self.manager.init(train, target)
+
+        # train
+        logger_params = self.tornado(target, validation, logger, evaluator, verbose)
+
+        # best model
+        best_model_name = f'model_{logger_params["log_data"]["iter"]}'
+        model_dir = logger_params["model_dir"]
+        model_path = os.path.join(model_dir, best_model_name)
+        with open(model_path, "rb") as f:
+            self.estimator = pickle.load(f)
+
+        # estimate c parameter
+        mng_params = self.manager.get_params()
+        dist = mng_params["dist"]
+        if dist == "nbinom":
+            estimator_params = self.estimator[-1].__dict__
+            update_params = {
+                "dist": "nbinomc",
+                "feature_properties": estimator_params["feature_properties"],
+                "features": estimator_params["feature_groups"],
+                "observers": estimator_params["observers"],
+                "smoothers": estimator_params["smoother_choice"].explicit_smoothers
+                }
+            self.manager.set_params(update_params)
+
+            self.nbinomc = self.manager.build()
+
+            X_train = copy.deepcopy(self.manager.X)
+            y_train = copy.deepcopy(self.manager.y)
+            X_train['yhat_mean'] = self.estimator.predict(X_train.copy())
+            X_train["yhat_mean_feature"] = X_train['yhat_mean']
+            self.nbinomc.fit(X_train.copy(), np.float64(y_train))
+
+            self.manager.set_params({"dist": "nbinom"})
+
+    def tornado(self, target, valid_data, logger, evaluator, verbose):
+        while self.manager.manage():
+            estimator = self.manager.build()
+
+            # train
+            X = copy.deepcopy(self.manager.X)
+            y = copy.deepcopy(self.manager.y)
+            _ = estimator.fit(X, y)
+
+            # validation
+            y_valid = np.asarray(valid_data[target])
+            X_valid = valid_data.drop(target, axis=1)
+            y_pred = estimator.predict(X_valid)
+
+            # log
+            eval_history = evaluator.eval(y_valid, y_pred, estimator, verbose)
+            mng_attr = self.manager.get_params()
+            logger.log(estimator, eval_history, mng_attr)
+            self.manager.clear()
+
+            # update param
+            if mng_attr["mode"] == mng_attr["second_round"]:
+                keys = ["features", "feature_properties"]
+                update_params = {k: logger.get_params()["log_data"][k] for k in keys}
+                self.manager.set_params(update_params)
+
+        return logger.get_params()
+
+    def predict(self, X):
+        X = self.data_deliveler.generate_testset(X)
+        y_pred = self.estimator.predict(X)
+
+        return y_pred
+
+    def predict_proba(self,
+                      target, output="proba") -> Union[rv_frozen, pd.DataFrame]:
+        X, _ = self.data_deliveler.generate_trainset(
+            target,
+            is_time_series=self.manager.is_time_series,
+            )
+        # X = self.data_deliveler.generate(X)
+        pred = self.estimator.predict(X.copy())
+
+        mng_params = self.manager.get_params()
+        dist = mng_params["dist"]
+
+        if dist == "poisson":
+            pd_func = poisson(pred)
+
+        elif dist == "nbinom":
+            X["yhat_mean"] = pred
+            X["yhat_mean_feature"] = X["yhat_mean"]
+            c = self.nbinomc.predict(X)
+            var = X['yhat_mean'] + c * X['yhat_mean'] * X['yhat_mean']
+
+            p = np.minimum(np.where(var > 0, pred / var, 1 - 1e-8), 1 - 1e-8)
+            n = np.where(var > 0, pred * p / (1 - p), 1)
+
+            pd_func = nbinom(n, p)
+
+        if output == "func":
+            return pd_func
+
+        elif output == "proba":
+            min_x = min(pd_func.ppf(0.01))
+            max_x = max(pd_func.ppf(0.99))
+            ix = np.arange(min_x, max_x).astype(int)
+            pmfs = []
+            for x in ix:
+                pmf = pd_func.pmf(x)
+                pmfs.append(pmf)
+            pmfs = pd.DataFrame(np.array(pmfs).T, columns=ix)
+
+            return pmfs
+
+
+class ForwardTrainer(TornadoBase):
+    def __init__(self, DataModule, TornadoModule):
+        super().__init__(DataModule, TornadoModule)
+        self.estimator = None
+        self.nbinomc = None
+
+    def fit(self,
+            target,
+            test_size=0.2,
+            seed=0,
+            save_dir="./models",
+            log_policy="COD",
+            verbose=True,
+            ):
+        # build logger and evaluator
+        mng_attr = self.manager.get_params()
+        round1 = mng_attr["first_round"]
+        round2 = mng_attr["second_round"]
+        logger = ForwardLogger(save_dir, log_policy, [round1, round2])
+        evaluator = Evaluator()
+
+        # create dataset
+        train, validation = self.data_deliveler.generate_trainset(
+            target,
+            self.manager.is_time_series,
+            test_size,
+            seed=seed,
+        )
+
+        # initialize training setting
+        self.manager.init(train, target)
+
+        # single variable regression analysis to search valid features
+        _logger.info(f"\n=== [ROUND] {round1} ===\n")
+        logger_params = self.tornado(target, validation, logger, evaluator, verbose)
+
+        # pick up
+        threshold = 2  # basically, 2 would be better for threshold
+
+        valid_feature = dict()
+        for feature, eval_result in logger_params["CODs"].items():
+            if eval_result["F"] > threshold:
+                valid_feature[feature] = eval_result
+
+        mng_attr = self.manager.get_params()
+        base_feature = mng_attr["init_model_attr"]["features"]
+        interaction = [x for x in valid_feature.keys() if isinstance(x, tuple)]
+        explanatory_variables = base_feature + interaction
+
+        # model setting for multiple variable regression
+        update_params = {
+            "mode": round2,
+            "experiment": 0,
+            "target_features": explanatory_variables,
+            "X": mng_attr["init_model_attr"]["X"].copy(),
+        }
+        self.manager.set_params(update_params)
+
+        # clearing for next training
+        logger.reset_count()
+        evaluator.clear()
+
+        # multiple variable regression (main training)
+        _logger.info(f"\n=== [ROUND] {round2} ===\n")
+        logger_params = self.tornado(target, validation, logger, evaluator, verbose)
+
+        # best model
+        best_model_name = f'model_{logger_params["log_data"]["iter"]}'
+        model_dir = logger_params["model_dir"]
+        model_path = os.path.join(model_dir, best_model_name)
+        with open(model_path, "rb") as f:
+            self.estimator = pickle.load(f)
+
+        # build c parameter estimateor
+        mng_params = self.manager.get_params()
+        dist = mng_params["dist"]
+        if dist == "nbinom":
+            estimator_params = self.estimator[-1].__dict__
+            update_params = {
+                "dist": "nbinomc",
+                "feature_properties": estimator_params["feature_properties"],
+                "features": estimator_params["feature_groups"],
+                "observers": estimator_params["observers"],
+                "smoothers": estimator_params["smoother_choice"].explicit_smoothers
+                }
+            self.manager.set_params(update_params)
+
+            self.nbinomc = self.manager.build()
+
+            X_train = copy.deepcopy(self.manager.X)
+            y_train = copy.deepcopy(self.manager.y)
+            X_train['yhat_mean'] = self.estimator.predict(X_train.copy())
+            X_train["yhat_mean_feature"] = X_train['yhat_mean']
+            self.nbinomc.fit(X_train.copy(), np.float64(y_train))
+
+            self.manager.set_params({"dist": "nbinom"})
+
+    def tornado(self, target, valid_data, logger, evaluator, verbose):
+        while self.manager.manage():
+            estimator = self.manager.build()
+
+            # train
+            X = copy.deepcopy(self.manager.X)
+            y = copy.deepcopy(self.manager.y)
+            _ = estimator.fit(X, y)
+
+            # validation
+            y_valid = np.asarray(valid_data[target])
+            X_valid = valid_data.drop(target, axis=1)
+            y_pred = estimator.predict(X_valid)
+            evaluator.eval(y_valid, y_pred, estimator, verbose)
+
+            # log
+            eval_history = evaluator.eval(y_valid, y_pred, estimator, verbose)
+            mng_attr = self.manager.get_params()
+            logger.log(estimator, eval_history, mng_attr)
+            self.manager.clear()
+
+            # update param
+            if mng_attr["mode"] == mng_attr["second_round"]:
+                keys = ["features", "feature_properties"]
+                update_params = {k: logger.get_params()["log_data"][k] for k in keys}
+                self.manager.set_params(update_params)
+
+        return logger.get_params()
+
+    def predict(self, X):
+        X = self.data_deliveler.generate_testset(X)
+        y_pred = self.estimator.predict(X)
+
+        return y_pred
+
+    def predict_proba(self,
+                      target, output="proba") -> Union[rv_frozen, pd.DataFrame]:
+        X, _ = self.data_deliveler.generate_testset(
+            target,
+            is_time_series=self.manager.is_time_series,
+            )
+        pred = self.estimator.predict(X.copy())
+
+        mng_params = self.manager.get_params()
+        dist = mng_params["dist"]
+
+        if dist == "poisson":
+            pd_func = poisson(pred)
+
+        elif dist == "nbinom":
+            X["yhat_mean"] = pred
+            X["yhat_mean_feature"] = X["yhat_mean"]
+            c = self.nbinomc.predict(X)
+            var = X['yhat_mean'] + c * X['yhat_mean'] * X['yhat_mean']
+
+            p = np.minimum(np.where(var > 0, pred / var, 1 - 1e-8), 1 - 1e-8)
+            n = np.where(var > 0, pred * p / (1 - p), 1)
+
+            pd_func = nbinom(n, p)
+
+        if output == "func":
+            return pd_func
+
+        elif output == "proba":
+            min_x = min(pd_func.ppf(0.01))
+            max_x = max(pd_func.ppf(0.99))
+            ix = np.arange(min_x, max_x).astype(int)
+            pmfs = []
+            for x in ix:
+                pmf = pd_func.pmf(x)
+                pmfs.append(pmf)
+            pmfs = pd.DataFrame(np.array(pmfs).T, columns=ix)
+
+            return pmfs
+
+
+class QPDForwardTrainer(TornadoBase):
+    def __init__(
+            self,
+            DataModule,
+            TornadoModule,
+            quantile=0.1,
+            bound="U",
+            lower=0.0,
+            upper=1.0,
+            ):
+        super().__init__(DataModule, TornadoModule)
+        self.quantile = [quantile, 0.5, 1 - quantile]
+        self.bound = bound
+        self.lower = lower
+        self.upper = upper
+        self.loss = 0.0
+        self.est_qpd = None
+
+        if quantile >= 0.5:
+            raise ValueError("quantile must be quantile < 0.5")
+
+    def fit(self,
+            target,
+            test_size=0.2,
+            seed=0,
+            save_dir="./models",
+            log_policy="PINBALL",
+            verbose=True,
+            ):
+        # build logger and evaluator
+        mng_attr = self.manager.get_params()
+        round1 = mng_attr["first_round"]
+        round2 = mng_attr["second_round"]
+        logger = PriorPredForwardLogger(save_dir, log_policy, [round1, round2])
+        evaluator = QuantileEvaluator()
+
+        # create dataset
+        train, validation = self.data_deliveler.generate_trainset(
+            target,
+            self.manager.is_time_series,
+            test_size,
+            seed=seed,
+        )
+
+        # initialize training setting
+        self.manager.init(train, target)
+
+        # single variables model for interaction search
+        _logger.info(f"\n=== [ROUND] {round1} ===\n")
+        args = {"quantile": self.quantile[0]}
+        base_model = self.tornado(target, validation, logger, evaluator, verbose, args)
+
+        X_train = mng_attr["init_model_attr"]["X"].copy()
+        X_valid = validation.drop(target, axis=1)
+        pred_train = base_model.predict(X_train.copy())
+        pred_valid = base_model.predict(X_valid.copy())
+
+        # change mode
+        col = "prior_pred"
+        X_train[col] = pred_train
+        init_model_attr = mng_attr["init_model_attr"]
+        init_model_attr["X"] = X_train.copy()
+        model_params = {k: v for k, v in mng_attr["model_params"].items()}
+        model_params["prior_prediction_column"] = col
+        update_params = {
+            "mode": round2,
+            "experiment": 0,
+            "X": X_train.copy(),
+            "model_params": model_params,
+            "init_model_attr": init_model_attr
+            }
+        self.manager.set_params(update_params)
+        validation[col] = pred_valid
+        logger.reset_count()
+        evaluator.clear()
+
+        # brute force model search
+        _logger.info(f"\n=== [ROUND] {round2} ===\n")
+        _ = self.tornado(target, validation, logger, evaluator, verbose, args)
+        _logger.info(f"\nDetect {len(logger.valid_interactions)} interactions\n")
+
+        # model setting for QPD estimation
+        _logger.info("\n=== [ROUND] QPD estimator training ===\n")
+        base = [x for x in init_model_attr["feature_properties"].keys()]
+        interaction = logger.get_params()["valid_interactions"]
+        features = base + interaction
+
+        # build 3 models for QPD
+        X_train = mng_attr["init_model_attr"]["X"]
+        model_params = {
+            "feature_properties": init_model_attr["feature_properties"],
+            "feature_groups": features,
+            }
+        est_quantiles = list()
+        for quantile in self.quantile:
+            model_params["quantile"] = quantile
+            update_params = {"X": X_train, "model_params": model_params}
+            self.manager.set_params(update_params)
+            self.manager.drop_unused_features()
+            est = self.manager.build()
+            est_quantiles.append(est)
+
+        # train
+        X = copy.deepcopy(mng_attr["init_model_attr"]["X"])
+        y = copy.deepcopy(mng_attr["init_model_attr"]["y"])
+        self.est_qpd = QPD_RegressorChain(
+            est_lowq=est_quantiles[0],
+            est_median=est_quantiles[1],
+            est_highq=est_quantiles[2],
+            bound=self.bound,
+            l=self.lower,
+            u=self.upper,
+        )
+        _ = self.est_qpd.fit(X.copy(), y)
+
+    def tornado(self, target, valid_data, logger, evaluator, verbose, args):
+        while self.manager.manage():
+            estimator = self.manager.build()
+
+            X = copy.deepcopy(self.manager.X)
+            y = copy.deepcopy(self.manager.y)
+            _ = estimator.fit(X, y)
+
+            y_valid = np.asarray(valid_data[target])
+            X_valid = valid_data.loc[:, X.columns]
+            y_pred = estimator.predict(X_valid)
+
+            eval_history = evaluator.eval(
+                y_valid,
+                y_pred,
+                args["quantile"],
+                estimator,
+                verbose=False,
+                )
+            mng_attr = self.manager.get_params()
+
+            # log
+            logger.log(estimator, eval_history, mng_attr, verbose=verbose)
+            self.manager.clear()
+
+        return estimator
+
+    def predict(self, X, quantile="median") -> np.ndarray:
+        X = self.data_deliveler.generate_testset(X)
+        quantiles = self.est_qpd.predict(X)
+
+        if quantile == "low":
+            y_pred = quantiles[0]
+        elif quantile == "median":
+            y_pred = quantiles[1]
+        elif quantile == "high":
+            y_pred == quantiles[2]
+        else:
+            ValueError("quantile need to 'low' or 'median' or 'high'")
+
+        return y_pred
+
+    def predict_proba(self,
+                      X, output="proba",
+                      y_range=[0.0, 1.0]) -> Union[list, pd.DataFrame]:
+        X = self.data_deliveler.generate_testset(X)
+        _, _, _, qpd = self.est_qpd.predict(X)
+
+        if output == "func":
+            return qpd
+        elif output == "proba":
+            from findiff import FinDiff
+            x = np.linspace(start=y_range[0], stop=y_range[1], num=100)
+            dx = x[1] - x[0]
+            individual_pdfs = list()
+            derivative_func = FinDiff(0, dx, 1)
+            for dist in qpd:
+                cdf_value = dist.cdf(x)
+                individual_pdfs.append(derivative_func(cdf_value))
+
+            return pd.DataFrame(individual_pdfs, columns=x)