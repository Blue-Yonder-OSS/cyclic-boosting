"""Automatically analyze features and give flags."""
import logging

import numpy as np
import pandas as pd
from statsmodels.tsa.seasonal import MSTL
from scipy.fft import fft
import pymannkendall as mk
import matplotlib.pyplot as plt

_logger = logging.getLogger(__name__)
_logger.setLevel(logging.INFO)
handler = logging.StreamHandler()
handler.setFormatter(logging.Formatter(fmt="%(message)s"))
handler.terminator = ''
_logger.addHandler(handler)


class TornadoAnalysisModule():
    """TornadoAnalysisModule is a class for automatic feature analysis.

    This class automates the process of analyzing the characteristics of each
    feature in a dataset. It sets flags based on these characteristics, which
    are then used to apply appropriate treatments within a cyclic boosting
    process.

    Once the `analyze` function is executed, it extracts the features to be
    automatically analyzed, and then converts them into a time-wise average
    data using a "date" column. It analyzes the temporal characteristics of
    each feature.

    Parameters
    ----------
    dataset : pandas.DataFrame
        The dataset to be automatically analyzed for its features.

    is_time_series : bool
        Flag indicating whether the dataset is time-series data.

    data_interval : str
        The data collection interval which can be one of "hourly", "daily",
        "weekly", "monthly", or None. If None (default), the interval will be
        inferred and set automatically.

    Attributes
    ----------
    targets : list
        A list of feature names that are subject to automatic analysis.

    report : dict
        A dictionary with flag names as keys and lists of feature names that
        have been assigned these flags as values.

    P_THRESH : float
        The significance level used in analysis. default is 0.05.

    W_THRESH : float
        The amplitude threshold for frequency components used in seasonality
        test. default is 5.0.

    C_THRESH : float
        The correlation coefficient threshold used for linearity test. default
        is 0.95.

    Notes
    -----
    Only continuous features are targeted for automatic analysis. It is
    assumed that these continuous features are of float type.
    """

    def __init__(self, dataset, is_time_series=True,
                 data_interval=None):
        # super().__init__()
        # データセットはカテゴリ変数がint, 量的変数がfloatという前提をおく
        self.dataset = dataset
        self.targets = []
        self.report = {
            'is_unordered': [],
            'is_continuous': [],
            'has_trend': [],
            'has_seasonality': [],
            'has_up_monotonicity': [],
            'has_down_monotonicity': [],
            'has_linearity': [],
            'has_missing': []
        }
        self.is_time_series = is_time_series
        self.P_THRESH = 0.05
        self.W_THRESH = 5.0
        self.C_THRESH = 0.95
        self.data_interval = data_interval

    def analyze(self) -> dict:
<<<<<<< HEAD
        # self.gen_base_feature_property()
        self.int_or_float_feature_property()
        self.check_missing()

        cols = self.dataset.select_dtypes(include=['float']).columns
        self.targets = [c for c in cols]
        targets = [c for c in cols]
        _logger.info(f"Auto analysis target {targets}")
        if 'date' in self.dataset.columns:
=======
        """Run the automatic analysis.

        Performs automatic analysis on float type features within the dataset
        using the "date" column. Automatic analysis targets are float type
        features, treating them as continuous variables, and requires a "date"
        column to conduct time-based analysis. It will only execute if the
        "date" column exists.

        Returns
        -------
        dict
            A dictionary with flag names as keys and lists of feature names
            given those flags as values.
        """
        if self.is_time_series:
            if 'date' not in self.dataset.columns:
                raise ValueError("Dataset must be included 'date' column on \
                                 time-series prediction")
            cols = self.dataset.select_dtypes(include=['float']).columns
            self.targets = [c for c in cols]
            targets = [c for c in cols]
            print(f"Auto analysis target {targets}")
>>>>>>> 46582b3c
            self.dataset.index = self.dataset["date"].values
            self.dataset = self.dataset[targets]
            self.calc_daily_average()
            self.check_data_interval()
            self.check_trend()
            self.check_monotonicity()
            self.check_seasonality()
            self.check_linearity()
        else:
            if self.is_time_series:
                raise ValueError("Dataset must have 'date' column on "
                                 "time-series prediction")
            self.dataset = self.dataset[targets]

        return self.report

    def gen_base_feature_property(self) -> None:
        cols = self.dataset.select_dtypes(include=['int', 'float', 'object'])
        _logger.info('is a categorical or continuous variable?')
        for col in cols:
            fp_str = input(f"please enter {col} is [cat/con] ")
            if fp_str == 'cat':
                self.report['is_unordered'].append(col)
            elif fp_str == 'con':
                self.report['is_continuous'].append(col)
            else:
                raise ValueError("please type 'cat' or 'con'")

    # FIXME
    # この関数は入力の手間をなくすためだけのものであり本質的に自動化を行っているわけではない.修正の必要あり
    def int_or_float_feature_property(self) -> None:
        cols = self.dataset.select_dtypes(include=['int', 'float', 'object'])
        for col in cols:
            if isinstance(self.dataset[col][0], np.int64):
                self.report['is_unordered'].append(col)
            elif isinstance(self.dataset[col][0], np.float64):
                self.report['is_continuous'].append(col)
            else:
                raise ValueError("整数または小数ではない")

    def calc_daily_average(self) -> None:
        """Average features in the dataset by time.

        This function takes a dataset with a datetime index, computes the mean
        of features for each time, and returns the dataset sorted by the
        datetime index.
        """
        self.dataset = self.dataset.groupby(level=0).mean()
        self.dataset = self.dataset.sort_index()

    def check_data_interval(self):
        """Set the data interval and interpolate missing time data points.

        If `data_interval` is not given in advance, the minimum data interval
        is taken from the time-averaged data and set as data_interval. It then
        performs linear interpolation to fill in missing time data points for
        accurate feature analysis.
        """
        if self.data_interval is None:
            diff = self.dataset.index.to_series().diff()
            interval = diff.min()
        elif self.data_interval == "monthly":
            interval = pd.Timedelta(days=30)
        elif self.data_interval == "weekly":
            interval = pd.Timedelta(days=7)
        elif self.data_interval == "daily":
            interval = pd.Timedelta(days=1)
        elif self.data_interval == "hourly":
            interval = pd.Timedelta(hours=1)
        else:
            raise ValueError("data_interval must be 'monthly', 'weekly', \
                             'daily', or 'hourly'.")

        if interval.days in [28, 29, 30, 31]:
            if self.dataset.index.to_series().dt.day.mode()[0] == 1:
                data_interval = "MS"
            elif self.dataset.index.to_series().dt.day.mode()[0] >= 28:
                data_interval = "M"
            self.data_interval = "monthly"
        elif interval.days == 7:
            dayofweek = [
                "W-MON", "W-TUE", "W-WED", "W-THU", "W-FRI", "W-SAT", "W-SUN"]
            data_interval = dayofweek[self.dataset.index.to_series().dt.
                                      dayofweek.mode()[0]]
            self.data_interval = "weekly"
        elif interval.days == 1:
            data_interval = "D"
            self.data_interval = "daily"
        elif interval.seconds == 3600:
            data_interval = "H"
            self.data_interval = "hourly"
        _logger.info(f"Data interval is '{self.data_interval}'. If not, give\n"
                     "    the data_interval option in the TornadoDataModule.")
        if self.data_interval in ["monthly", "weekly", "daily"]:
            self.dataset.index = [i.date() for i in self.dataset.index]
        self.dataset = self.dataset.asfreq(freq=data_interval)
        self.dataset = self.dataset.interpolate(method='linear',
                                                limit_direction='both')

    def check_trend(self) -> None:
        """Detect trends in features.

        This function uses the Mann-Kendall trend test to assess each feature
        for the presence of a trend.
        """
        # 帰無仮説：n個のサンプルx1,x2,...xnが独立で同一の確率分布に従う
        # 　　　　　つまり、トレンド性なし
        # P値が0.05を超えた場合、帰無仮説を棄却⇒トレンド性あり
        self.report['has_trend'] = []
        for col in self.targets:
            flag = mk.original_test(self.dataset[col])[0] != "no trend"
            if flag:
                self.report['has_trend'].append(col)

    def fft(self, data):
        """Perform FFT (Fast Fourier Transform) analysis on time-series data.

        Parameters
        ----------
        data : pandas.Series
            The time-series data to be analyzed.

        Returns
        -------
        numpy.ndarray
            The result of the FFT analysis.
        """
        n = len(data)
        amp = fft(data.values)
        amp = (2.0 / n) * (np.abs(amp[0:n // 2]))

        return amp

    def decompose(self, data) -> MSTL:
        """Decompose seasonal and trend components of time-series data.

        The function employs the "Multiple Seasonal-Trend decomposition using
        LOESS" (MSTL) to decompose time-series data into its seasonal and
        trend components.

        Parameters
        ----------
        data : pandas.Series
            The time-series data to be decomposed.

        Returns
        -------
        statsmodels.tsa.seasonal.DecomposeResult
            The decomposition result containing seasonal and trend components.
        """
        if self.data_interval == "monthly":
            periods = (12)
        elif self.data_interval == "weekly":
            periods = (4, 52)
        elif self.data_interval == "daily":
            periods = (7, 30, 365)
        elif self.data_interval == "hourly":
            periods = (24, 24*7, 24*30, 24*365)
        else:
            _logger.warning("Seasonality detection is only supported for\n"
                            "    hourly, daily, weekly, and monthly data.")
        decomposer = MSTL(data, periods=periods)
        res = decomposer.fit()

        return res

    def check_seasonality(self) -> None:
        """Detect seasonality in features.

        Decompose a feature using Multiple Seasonal-Trend decomposition using
        LOESS (MSTL) and detect seasonality by comparing the FFT amplitude of
        each seasonal component data with the FFT amplitude of the original
        data (considered as noise).
        """
        for col in self.targets:
            is_seasonality = []
            decmp = self.decompose(self.dataset[col])
            decmp_seasonal = pd.DataFrame(decmp.seasonal)
            amp_med = np.median(self.fft(self.dataset[col]))
            for _range in decmp_seasonal:
                amp_list = self.fft(decmp_seasonal[_range])
                amp_max = np.max(amp_list)
                peak = np.abs(amp_max - amp_med) / amp_med
                if peak > self.W_THRESH:
                    is_seasonality.append(True)
                else:
                    is_seasonality.append(False)
            if np.any(is_seasonality):
                self.report['has_seasonality'].append(col)

    def check_monotonicity(self) -> None:
        """Detect monotonicity in features.

        Determine whether the feature is monotonically increasing,
        monotonically decreasing, or non-monotonic.
        """
        for col in self.targets:
            diff = self.dataset[col].diff().dropna()
            if np.all(diff.values > 0):
                self.report['has_up_monotonicity'].append(col)
            elif np.all(diff.values < 0):
                self.report['has_down_monotonicity'].append(col)

    def check_linearity(self) -> None:
        """Detect linearity in features.

        Determine linearity by the correlation coefficient of each feature
        with time.
        """
        # NOTE: very rough
        for col in self.targets:
            corr = np.corrcoef(np.arange(len(self.dataset[col])),
                               self.dataset[col].values)
            if corr[0, 1] > self.C_THRESH:
                self.report['has_linearity'].append(col)

    def check_missing(self) -> None:
        """Determine the presence of missing data."""
        count = self.dataset.isnull().sum()
        missing = count[count > 0]
        self.report['has_missing'] = [i for i in missing.index]

    # gen_base_feature_property
        """Ask the user to set if each feature is categorical or continuous.

        Ask the user the property of each feature and flag it as either
        categorical or continuous, depending on the input. The input is "cat"
        for categorical features and "con" for continuous features.
        """

    # int_or_float_feature_property
        """Set each feature as categorical or continuous based on data type.

        Assign a flag of categorical or continuous feature based on the data
        type of each feature. Assign the categorical feature flag to features
        of type int, and the continuous feature flag to features of type
        float.
        """<|MERGE_RESOLUTION|>--- conflicted
+++ resolved
@@ -91,17 +91,6 @@
         self.data_interval = data_interval
 
     def analyze(self) -> dict:
-<<<<<<< HEAD
-        # self.gen_base_feature_property()
-        self.int_or_float_feature_property()
-        self.check_missing()
-
-        cols = self.dataset.select_dtypes(include=['float']).columns
-        self.targets = [c for c in cols]
-        targets = [c for c in cols]
-        _logger.info(f"Auto analysis target {targets}")
-        if 'date' in self.dataset.columns:
-=======
         """Run the automatic analysis.
 
         Performs automatic analysis on float type features within the dataset
@@ -116,15 +105,16 @@
             A dictionary with flag names as keys and lists of feature names
             given those flags as values.
         """
-        if self.is_time_series:
-            if 'date' not in self.dataset.columns:
-                raise ValueError("Dataset must be included 'date' column on \
-                                 time-series prediction")
-            cols = self.dataset.select_dtypes(include=['float']).columns
-            self.targets = [c for c in cols]
-            targets = [c for c in cols]
-            print(f"Auto analysis target {targets}")
->>>>>>> 46582b3c
+        # self.gen_base_feature_property()
+        self.int_or_float_feature_property()
+        self.check_missing()
+
+        cols = self.dataset.select_dtypes(include=['float']).columns
+        self.targets = [c for c in cols]
+        targets = [c for c in cols]
+        _logger.info(f"Auto analysis target {targets}")
+        
+        if 'date' in self.dataset.columns:
             self.dataset.index = self.dataset["date"].values
             self.dataset = self.dataset[targets]
             self.calc_daily_average()
