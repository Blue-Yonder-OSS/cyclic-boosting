from __future__ import absolute_import, division, print_function

import abc
import logging
import warnings

import numexpr
import numpy as np
import pandas as pd
from pandas.api.extensions import ExtensionArray
import scipy.special
import six
from sklearn import base as sklearnb

from cyclic_boosting import common_smoothers, learning_rate, link
from cyclic_boosting.binning import get_feature_column_names_or_indices
from cyclic_boosting.common_smoothers import SmootherChoice
from cyclic_boosting.features import create_features, Feature, FeatureList, FeatureTypes
from cyclic_boosting.link import IdentityLinkMixin, LogLinkMixin
from cyclic_boosting.utils import (
    slice_finite_semi_positive,
    nans,
    get_X_column,
    ConvergenceError,
    ConvergenceParameters,
)

from cyclic_boosting.utils import get_normalized_values

from typing import Any, Dict, Optional, Union, Tuple, List, Set

_logger = logging.getLogger(__name__)


def get_influence_category(feature: Feature, influence_categories: dict) -> Union[None, str]:
    influence_category = None
    if influence_categories is not None:
        influence_category = influence_categories.get(feature.feature_group, None)
        if (
            influence_category is None
        ):  # this is due to the flaws in create features, i would propose to only allow tuple
            if len(feature.feature_group) == 1:
                fg = feature.feature_group[0]
                influence_category = influence_categories.get(fg, None)
        if influence_category is None:
            raise KeyError(f"Please add {feature.feature_group} to influence_categories")
    return influence_category


class UpdateMixin(object):
    def __init__(self, df: Optional[pd.DataFrame] = None, price_feature_seen: Optional[bool] = None):
        self.df = df
        self.price_feature_seen = price_feature_seen

    def include_price_contrib(self, pred: np.ndarray) -> None:
        self.df["exponents"] += pred
        self.price_feature_seen = True

    def include_factor_contrib(self, pred: np.ndarray, influence_category: Union[None, str]) -> None:
        self.df["factors"] += pred
        if influence_category is not None:
            if influence_category in self.df.columns:
                self.df[influence_category] += pred
            else:
                self.df[influence_category] = pred

    def remove_price_contrib(self, pred) -> None:
        self.df["exponents"] -= pred

    def remove_factor_contrib(self, pred: np.ndarray, influence_category: Union[None, str]) -> None:
        self.df["factors"] -= pred
        if influence_category is not None:
            if influence_category in self.df.columns:
                self.df[influence_category] -= pred
            else:
                self.df[influence_category] = pred

    def update_predictions(
        self, pred: np.ndarray, feature: Feature, influence_categories: Optional[dict] = None
    ) -> None:
        if feature.feature_type == FeatureTypes.external:
            self.include_price_contrib(pred)
        else:
            self.include_factor_contrib(pred, get_influence_category(feature, influence_categories))

    def remove_predictions(
        self, pred: np.ndarray, feature: Feature, influence_categories: Optional[dict] = None
    ) -> None:
        if feature.feature_type == FeatureTypes.external:
            self.remove_price_contrib(pred)
        else:
            self.remove_factor_contrib(pred, get_influence_category(feature, influence_categories))


class CBLinkPredictionsFactors(UpdateMixin):
    """Support for prediction of type log(p) = factors"""

    def __init__(self, predictions: np.ndarray):
        super().__init__(df=pd.DataFrame({"factors": predictions}))

    def predict_link(self) -> Union[ExtensionArray, np.ndarray]:
        return self.factors()

    def factors(self) -> Union[ExtensionArray, np.ndarray]:
        return self.df["factors"].values


class ZeroSmoother(sklearnb.BaseEstimator, sklearnb.RegressorMixin):
    def fit(self, X_for_smoother: np.ndarray, y: np.ndarray) -> Union[sklearnb.BaseEstimator, sklearnb.RegressorMixin]:
        return self

    def predict(self, X: np.ndarray) -> np.ndarray:
        return np.repeat(0.0, len(X))


def _predict_factors(feature: Feature, X_for_smoother: np.ndarray, neutral_factor: float) -> np.ndarray:
    isfinite_all = slice_finite_semi_positive(X_for_smoother)
    prediction_smoother = nans(len(X_for_smoother))

    if isfinite_all.any() and (feature.smoother is not None):
        prediction_smoother[isfinite_all] = feature.learn_rate * feature.smoother.predict(X_for_smoother[isfinite_all])

    prediction_smoother[~isfinite_all] = feature.factors_link[-1]
    prediction_smoother[~np.isfinite(prediction_smoother)] = neutral_factor

    return prediction_smoother


def _factors_deviation(features: FeatureList) -> float:
    """Calculate mean absolute deviation of all factors.

    Parameters
    ----------

    features: :class:`~cyclic_boosting.base.FeatureList`
        Collection of all features.
    """
    mean_factor_devs = [np.mean(np.abs(feature.factors_link - feature.factors_link_old)) for feature in features]
    return np.mean(mean_factor_devs)


@six.add_metaclass(abc.ABCMeta)
class CyclicBoostingBase(
    link.LinkFunction,
    sklearnb.BaseEstimator,
):
    r"""The ``CyclicBoostingBase`` class implements the core skeleton for all
    Cyclic Boosting algorithms. It learns parameters (e.g., factors) for each
    feature-bin combination and applies smoothing algorithms (supplied by the
    ``smoother`` argument) on the parameters.

    By virtue of the ``feature_group`` parameter, each
    :mod:`cyclic_boosting` estimator can consider one- or higher-dimensional
    feature combinations.

    The parameter estimates are iteratively optimized until one of the stop
    criteria (``min_loss_change``, ``minimal_factor_change``,
    ``maximal_iterations``) is reached.

    Parameters
    ----------

    feature_groups: sequence of column labels
        (:obj:`str` or :obj:`int`) or tuples of such labels or
        :class:`cyclic_boosting.base.FeatureID`.
        For each feature or feature tuple in the sequence, a
        one- or multidimensional factor profile will be determined,
        respectively, and used in the prediction.

        If this argument is omitted, all columns except a possible
        ``weight_column`` are considered as one-dimensional feature_groups.

    feature_properties: :obj:`dict` of :obj:`int`
        Dictionary listing the names of all features for the training as keys
        and their pre-processing flags as values. When using a numpy feature
        matrix X with no column names the keys of the feature properties are
        the column indices.

        By default, ``flags.HAS_MISSING`` is assumed.
        If ``flags.MISSING_NOT_LEARNED`` is set for a feature group,
        the neutral factor 1 is used for all non-finite values.

    weight_column: string or int
        Column name or index used to include a weight column presented in X.
        If weight_column is ``None`` (default) equal weights for all samples
        are used.

    prior_prediction_column: string, int or None
        Column name or index used to include prior predictions. Instead of
        the target mean (``prior_prediction_column=None``), the predictions
        found in the ``prior_prediction_column`` column are used as a base
        model in :meth:`fit` and :meth:`predict`.

    minimal_loss_change: float
        Stop if the relative loss change of current
        and previous prediction falls below this value.

    minimal_factor_change: float
        Stop if the mean of the factor change falls below this value. The
        mean of the factor change is the mean of all absolute factor
        differences between the current and the previous iteration for each
        factor.

    maximal_iterations: int
        Maximal number of iteration.

    observers : list
        list of observer objects from the
        :mod:`~cyclic_boosting.observers` module.

    smoother_choice: subclass of :class:`cyclic_boosting.SmootherChoice`
        Selects smoothers

    output_column: string
        In case of the usage as a transformer, this column is added and
        filled with the predictions

    learn_rate: Functor or None
        Functor that defines the learning rate of each cyclic boosting iteration.
        It has to satisfy the interface of type :func:`learning_rate.constant_learn_rate_one`.
        If None is specified, which is the default, the learning rate is always 1.

    aggregate: boolean or None
        Description is required

    Notes
    -----

    **Preconditions**

    * Non-negative integer values starting at 0 **without gaps** are expected
      in each feature column.
    * The number of unique values in each feature column ``n_unique_feature``
      should be much smaller than the number of samples ``n``.

    Features transformed by
    :class:`cyclic_boosting.binning.BinNumberTransformer` satisfy these
    preconditions.

    * The target ``y`` has to be positive semi-definite.

    Attributes
    ----------

    global_scale_link_ : float
       The global scale of the target ``y`` in the linked space.

    stop_criteria_ : tuple
        tuple of three stop criteria are satisfied:
        ``(stop_iterations, stop_factor_change, stop_loss_change)``
    """
    supports_pandas = True
    inc_fitting = False
    no_deepcopy = {"feature_properties"}

    def __init__(
        self,
        feature_groups=None,
        feature_properties: Optional[Dict[int, int]] = None,
        weight_column: Optional[Union[str, int, None]] = None,
        prior_prediction_column: Optional[Union[str, int, None]] = None,
        minimal_loss_change: Optional[float] = 1e-6,
        minimal_factor_change: Optional[float] = 1e-4,
        maximal_iterations: Optional[int] = 10,
        observers: Optional[list] = None,
        smoother_choice: Optional[SmootherChoice] = None,
        output_column: Optional[str] = None,
        learn_rate: Optional[float] = None,
        aggregate: Optional[bool] = True,
    ):
        if smoother_choice is None:
            self.smoother_choice = common_smoothers.SmootherChoiceWeightedMean()
        else:
            self.smoother_choice = smoother_choice
            if not isinstance(smoother_choice, common_smoothers.SmootherChoice):
                raise ValueError("smoother_choice needs to be of type SmootherChoice")

        self.feature_groups = feature_groups
        self.feature_properties = feature_properties

        self.features = None
        self.feature_importances = {}
        self.aggregate = aggregate

        self.weight_column = weight_column
        self.weights = None
        self.prior_prediction_column = prior_prediction_column
        self.prior_pred_link_offset_ = 0
        self.global_scale_link_ = None

        self._check_parameters()
        self.minimal_loss_change = minimal_loss_change
        self.minimal_factor_change = minimal_factor_change
        self.maximal_iterations = maximal_iterations
        self.observers = observers
        if self.observers is None:
            self.observers = []

        self.iteration_ = None
        self.insample_loss_ = None
        self.stop_criteria_ = None
        self.neutral_factor_link = 0.0
        self.output_column = output_column
        if learn_rate is None:
            self.learn_rate = learning_rate.half_linear_learn_rate
        else:
            self.learn_rate = learn_rate
        self._init_features()

    def loss(self, prediction: np.ndarray, y: np.ndarray, weights: np.ndarray) -> np.ndarray:
        if not len(y) > 0:
            raise ValueError("Loss cannot be computed on empty data")
        else:
            sum_weighted_error = numexpr.evaluate("sum((prediction - y) * (prediction - y) * weights)")
            sum_weights = numexpr.evaluate("sum(weights)")
            return sum_weighted_error / sum_weights

    @property
    def global_scale_(self) -> np.ndarray:
        """
        Obtain the global scale in the space of the original target ``y``.
        """
        return self.unlink_func(self.global_scale_link_)

    def learning_rate(self, feature: Feature) -> float:
        lr = self.learn_rate(self.iteration_ + 1, self.maximal_iterations, feature)
        return lr

    def _init_weight_column(self, X: Union[pd.DataFrame, np.ndarray]) -> None:
        """Sets the ``weights``.

        If a ``weight_column`` is given, it is retrieved
        from ``X``, else all weights are set to one.

        Parameters
        ----------

        X: np.ndarray
            samples features matrix

        """
        if self.weight_column is None:
            self.weights = np.ones(len(X))
        else:
            self.weights = get_X_column(X, self.weight_column)

    def _init_external_column(self, X: Union[pd.DataFrame, np.ndarray], is_fit: bool) -> None:
        """Init the external column.

        Parameters
        ----------

        X: np.ndarray
            samples features matrix
        is_fit: bool
           are we called in fit() ?
        """

    def _init_default_feature_groups(self, X: Union[pd.DataFrame, np.ndarray]) -> None:
        """
        Initializes the ``feature_groups`` to be a list of all
        columns available in ``X`` except the ``prior_prediction_column`` and
        the ``weight_column``.
        """
        exclude_columns = []
        if self.prior_prediction_column is not None:
            exclude_columns.append(self.prior_prediction_column)
        if self.weight_column is not None:
            exclude_columns.append(self.weight_column)

        self.feature_groups = get_feature_column_names_or_indices(X, exclude_columns=exclude_columns)

    def _init_global_scale(self, X: Union[pd.DataFrame, np.ndarray], y: np.ndarray) -> None:
        """
        Initializes the ``global_scale_link_`` and the
        ``prior_pred_link_offset_``. The ``global_scale_link_`` is set to the
        weighted mean of the target ``y`` transformed into the link space.
        The ``prior_pred_link_offset_`` is the difference between the
        ``global_scale_link_`` and the weighted mean of the prior prediction
        transformed to the link space.
        """
        if self.weights is None:
            raise RuntimeError("The weights have to be initialized.")

        minimal_prediction = 0.001
        self.global_scale_link_ = self.link_func(np.sum(y * self.weights) / np.sum(self.weights) + minimal_prediction)

        if self.prior_prediction_column is not None:
            prior_pred = get_X_column(X, self.prior_prediction_column)
            finite = np.isfinite(prior_pred)

            if not np.all(finite):
                _logger.warning(
                    "Found a total number of {} non-finite values in the prior prediction column".format(
                        np.sum(~finite)
                    )
                )

            prior_pred_mean = np.sum(prior_pred[finite] * self.weights[finite]) / np.sum(self.weights[finite])

            prior_pred_link_mean = self.link_func(prior_pred_mean)

            if np.isfinite(prior_pred_link_mean):
                self.prior_pred_link_offset_ = self.global_scale_link_ - prior_pred_link_mean
            else:
                warnings.warn(
                    "The mean prior prediction in link-space is not finite. "
                    "Therefore no individualization is done "
                    "and no prior mean subtraction is necessary."
                )
                self.prior_pred_link_offset_ = float(self.global_scale_link_)

    def _check_weights(self) -> None:
        if self.weights is None:
            raise RuntimeError("The weights have to be initialized.")

    def _init_features(self) -> None:
        """
        Initializes the ``features`` and binds the data belonging to a feature
        to it.
        """
        self.features = create_features(self.feature_groups, self.feature_properties, self.smoother_choice)

    def _get_prior_predictions(self, X: Union[pd.DataFrame, np.ndarray]) -> np.ndarray:
        if self.prior_prediction_column is None:
            prior_prediction_link = np.repeat(self.global_scale_link_, X.shape[0])
        else:
            prior_pred = get_X_column(X, self.prior_prediction_column)
            prior_prediction_link = self.link_func(prior_pred) + self.prior_pred_link_offset_
            finite = np.isfinite(prior_prediction_link)
            prior_prediction_link[~finite] = self.global_scale_link_

        return prior_prediction_link

    def _feature_contribution(self, feature: Feature, contribution: np.ndarray) -> np.ndarray:
        """The contribution of a feature group to the full model in link space.

        The link spaces have been chosen such that contributions in link space
        are always additive.

        Parameters
        ----------

        feature: :class:`Feature`
            feature providing the contribution

        contribution: ndarray
            the smoothed values in link space for input samples and the given
            feature group

        Returns
        -------

        ndarray
            the contribution to the full model in link space;
        """
        return contribution

    def is_diverged(self, loss) -> bool:
        return loss > self.initial_loss_ * 2

    def _check_convergence(self) -> None:
        msg = (
            "Your cyclic boosting training seems to be "
            "diverging. In the {0}. iteration the "
            "current loss: {1}, is greater "
            "than the trivial loss with just mean "
            "predictions: {2}.".format(self.iteration_ + 1, self.insample_loss_, self.initial_loss_)
        )

        if self.is_diverged(self.insample_loss_):
            self.is_diverging = True
            self.diverging += 1
            warnings.warn(msg)
            if self.diverging >= 5:
                raise ConvergenceError(msg)
        else:
            self.is_diverging = False

    def _update_loss(self, prediction: np.ndarray, y: np.ndarray) -> float:
        insample_loss_old = self.insample_loss_

        self.insample_loss_ = self.loss(prediction, y, self.weights)

        self.insample_msd_ = self.insample_loss_

        loss_change = insample_loss_old - self.insample_loss_
        self._check_convergence()

        if insample_loss_old != 0:
            loss_change /= insample_loss_old

        return loss_change

    def _log_iteration_info(self, convergence_parameters: ConvergenceParameters) -> None:
        if self.iteration_ == 0:
            _logger.info("Factor model iteration 1")
        else:
            _logger.info(
                "Factor model iteration: {iteration}, "
                "factors_deviation = {deviation}, "
                "loss_change = {loss_change}".format(
                    iteration=self.iteration_ + 1,
                    loss_change=convergence_parameters.loss_change,
                    deviation=convergence_parameters.delta,
                )
            )

    def _call_observe_feature_iterations(
        self, iteration: int, i: int, X: np.ndarray, y: np.ndarray, prediction: np.ndarray
    ) -> None:
        for observer in self.observers:
            observer.observe_feature_iterations(iteration, i, X, y, prediction, self.weights, self.get_state())

    def _call_observe_iterations(self, iteration, X, y, prediction, delta) -> None:
        for observer in self.observers:
            observer.observe_iterations(iteration, X, y, prediction, self.weights, self.get_state(), delta)

    def get_state(self) -> Dict[str, Any]:
        return {
            "link_function": self,
            "features": self.features,
            "globale_scale": self.global_scale_,
            "insample_loss": self.insample_loss_,
        }

    def remove_preds(self, pred: CBLinkPredictionsFactors, X: np.ndarray) -> None:
        for feature in self.features:
            if feature.feature_type is None:
                weights = self.weights
            else:
                weights = self.weights_external

            feature.bind_data(X, weights)
            feature_predictions = self._pred_feature(X, feature, True)

            pred.remove_predictions(feature_predictions, feature)

            feature.fitted_aggregated -= feature.factors_link
            feature.unbind_data()

    def _set_factors_per_feature(self, feature: Feature) -> Tuple[float, int]:
        if feature.feature_type is not None:
            if len(feature.feature_group) == 1:
                min_f = 0.05
                max_f = 20
            else:
                min_f = 0.1
                max_f = 5
        else:
            if len(feature.feature_group) == 1:
                min_f = 0.01
                max_f = 1000
            else:
                min_f = 0.1
                max_f = 100
        return min_f, max_f

    def visit_factors(
        self, feature: Feature, unfitted_factors, X: np.ndarray, y: np.ndarray, pred: CBLinkPredictionsFactors
    ) -> None:
        clip = isinstance(self, LogLinkMixin)

        if clip and self.aggregate:
            # Maximal/Minimal updates
            feature.factors_link = np.clip(feature.factors_link, np.log(0.5), np.log(2), out=feature.factors_link)

            # Absolute size of factors/exponents per feature
            if feature.is_fitted:
                min_f, max_f = self._set_factors_per_feature(feature=feature)

                feature.factors_link = np.clip(
                    feature.factors_link,
                    np.log(min_f) - feature.fitted_aggregated,
                    np.log(max_f) - feature.fitted_aggregated,
                    out=feature.factors_link,
                )

            if self.is_diverging:

                def check_diverged() -> bool:
                    feature_predictions = self._pred_feature(X, feature, True)
                    pred.update_predictions(feature_predictions, feature)

                    prediction = self.unlink_func(pred.predict_link())

                    loss = self.loss(prediction, y, self.weights)
                    pred.remove_predictions(feature_predictions, feature)

                    return self.is_diverged(loss)

                if self.diverging > 1:
                    if check_diverged():
                        msg = "Feature factors for {} will be ignored due to diverging loss".format(
                            feature.feature_group
                        )
                        warnings.warn(msg)
                        feature.factors_link = -feature.fitted_aggregated
                        feature.smoother = ZeroSmoother()
                elif check_diverged():
                    msg = "Feature factors for {} will be clipped due to diverging loss".format(feature.feature_group)
                    warnings.warn(msg)
                    np.clip(
                        feature.factors_link,
                        unfitted_factors + np.log(0.8),
                        unfitted_factors + np.log(1.2),
                        out=feature.factors_link,
                    )

        if feature.is_fitted:
            if self.aggregate:
                feature.fitted_aggregated += feature.factors_link
            else:
                feature.fitted_aggregated = feature.factors_link.copy()
        else:
            feature.fitted_aggregated = feature.factors_link.copy()
            feature.is_fitted = True

    def feature_iteration(
        self, X: np.ndarray, y: np.ndarray, feature: Feature, pred: CBLinkPredictionsFactors, prefit_data
    ):
        if not self.aggregate:
            feature_predictions = self._pred_feature(X, feature, True)
            pred.remove_predictions(feature_predictions, feature)

        factors_link, uncertainties_link = self.calc_parameters(feature, y, pred, prefit_data=prefit_data)

        X_for_smoother = feature.update_factors(
            factors_link.copy(),
            uncertainties_link,
            self.neutral_factor_link,
            self.learning_rate(feature),
        )

        feature.factors_link = _predict_factors(
            feature=feature, X_for_smoother=X_for_smoother[:, : feature.dim], neutral_factor=self.neutral_factor_link
        )

        feature.factors_link = self.calibrate_to_weighted_mean(feature)

        self.visit_factors(feature, factors_link, X, y, pred)
        feature_predictions = self._pred_feature(X, feature, is_fit=True)
        pred.update_predictions(feature_predictions, feature)

        return pred

    def cb_features(
        self, X: np.ndarray, y: np.ndarray, pred: CBLinkPredictionsFactors, prefit_data
    ) -> Tuple[int, Any, Any]:
        for i, feature in enumerate(self.features):
            if feature.feature_type is None:
                weights = self.weights
            else:
                weights = self.weights_external
            if self.iteration_ == 0:
                feature.bind_data(X, weights)
                feature.factors_link = np.ones(feature.n_bins) * self.neutral_factor_link
                if prefit_data is not None:
                    prefit_data[i] = self.precalc_parameters(feature, y, pred)
            else:
                feature.bind_data(X, weights)
            yield i, feature, prefit_data[i]

<<<<<<< HEAD
    def fit(self, X: np.ndarray, y: Optional[np.ndarray] = None) -> Union[link.LinkFunction, sklearnb.BaseEstimator]:
        _ = self._fit_predict(X, y)
=======
    def fit(
        self, X: Union[pd.DataFrame, np.ndarray], y: Optional[np.ndarray] = None, fit_mode: int = 0
    ) -> Union[link.LinkFunction, sklearnb.BaseEstimator]:
        _ = self._fit_predict(X, y, fit_mode)
>>>>>>> 754295cd
        return self

    def _init_fit(self, X: pd.DataFrame, y: np.ndarray) -> None:
        self._check_len_data(X, y)
        self._check_y(y)
        self._init_weight_column(X)
        self._init_external_column(X, True)

        if self.feature_groups is None:
            self._init_default_feature_groups(X)

        self._check_weights()
        self._init_features()
        self._init_global_scale(X, y)

    def _fit_main(self, X: np.ndarray, y: np.ndarray, pred: CBLinkPredictionsFactors) -> np.ndarray:
        self.diverging = 0
        self.is_diverging = False

        _logger.info("Cyclic Boosting global scale {}".format(self.global_scale_))

        prediction = self.unlink_func(pred.predict_link())

        self.insample_loss_ = self.loss(prediction, y, self.weights)
        self.initial_loss_ = self.insample_loss_
        self.initial_msd_ = self.insample_loss_
        self.iteration_ = 0
        prefit_data = [None for _ in self.features]

        convergence_parameters = ConvergenceParameters()

        while (not self._check_stop_criteria(self.iteration_, convergence_parameters)) or self.is_diverging:
            self._call_observe_iterations(self.iteration_, X, y, prediction, convergence_parameters.delta)

            self._log_iteration_info(convergence_parameters)
            for i, feature, pf_data in self.cb_features(X, y, pred, prefit_data):
                pred = self.feature_iteration(X, y, feature, pred, pf_data)
                self._call_observe_feature_iterations(self.iteration_, i, X, y, prediction)

                if feature.factor_sum is None:
                    feature.factor_sum = [np.sum(np.abs(feature.fitted_aggregated))]
                else:
                    feature.factor_sum.append(np.sum(np.abs(feature.fitted_aggregated)))

            prediction = self.unlink_func(pred.predict_link())

            updated_loss_change = self._update_loss(prediction, y)
            convergence_parameters.set_loss_change(updated_loss_change=updated_loss_change)

            updated_delta = _factors_deviation(self.features)
            convergence_parameters.set_delta(updated_delta=updated_delta)

            if self.is_diverging:
                self.remove_preds(pred, X)

            self.iteration_ += 1

        for feature in self.features:
            feature.prepare_feature()
            feature.set_feature_bin_deviations_from_neutral(self.neutral_factor_link)
            self.feature_importances[feature.feature_id] = feature.bin_weighted_average

        if len(self.observers) > 0:
            self.prepare_plots(X, y, prediction)

        self._call_observe_iterations(-1, X, y, prediction, convergence_parameters.delta)
        self._check_convergence()

        _logger.info("Cyclic Boosting, final global scale {}".format(self.global_scale_))

        for feature in self.features:
            feature.clear_feature_reference(observers=self.observers)

        return prediction

    def prepare_plots(self, X: np.ndarray, y: np.ndarray, prediction: np.ndarray) -> None:
        for feature in self.features:
            if feature.feature_type is None:
                weights = self.weights
            else:
                weights = self.weights_external

            feature.bind_data(X, weights)

            sum_w, sum_yw, sum_pw = (
                np.bincount(feature.lex_binned_data, weights=w, minlength=feature.n_bins)
                for w in [weights, weights * y, weights * prediction]
            )

            mean_target_binned = (sum_yw + 1) / (sum_w + 1)

            if feature.n_bins > 1:
                mean_y_finite = np.sum(sum_yw[:-1]) / np.sum(sum_w[:-1])
                mean_prediction_finite = np.sum(sum_pw[:-1]) / np.sum(sum_w[:-1])
            else:
                mean_y_finite = np.mean(y)
                mean_prediction_finite = np.mean(prediction)

            mean_prediction_binned = (sum_pw + 1) / (sum_w + 1)
            feature.unbind_data()

            if isinstance(self, IdentityLinkMixin):
                feature.mean_dev = mean_prediction_binned - mean_target_binned
                feature.y = mean_target_binned - mean_y_finite
                feature.prediction = mean_prediction_binned - mean_prediction_finite
            else:
                feature.mean_dev = np.log(mean_prediction_binned + 1e-12) - np.log(mean_target_binned + 1e-12)
                feature.y = np.log(mean_target_binned / mean_y_finite + 1e-12)
                feature.prediction = np.log(mean_prediction_binned / mean_y_finite + 1e-12)

            feature.y_finite = mean_y_finite
            feature.prediction_finite = mean_prediction_finite

            feature.learn_rate = 1.0

    def _fit_predict(self, X: Union[pd.DataFrame, np.ndarray], y: Optional[np.ndarray] = None) -> np.ndarray:
        """Fit the estimator to the training samples.

        Iterate to calculate the factors and the global scale.
        """
        self._init_fit(X, y)
        pred = CBLinkPredictionsFactors(self._get_prior_predictions(X))
        prediction = self._fit_main(X, y, pred)

        del self.weights

        return prediction

    def _pred_feature(self, X: Union[pd.DataFrame, np.ndarray], feature: Feature, is_fit: bool):
        if is_fit:
            return feature.factors_link[feature.lex_binned_data]
        else:
            X_for_predict = get_X_column(X, feature.feature_group, array_for_1_dim=False)
            pred = _predict_factors(feature, X_for_predict, self.neutral_factor_link)
            return pred

    def predict(self, X: Union[pd.DataFrame, np.ndarray], y: Optional[np.ndarray] = None) -> np.ndarray:
        pred = self.predict_extended(X, None)
        return self.unlink_func(pred.predict_link())

    def predict_extended(
        self, X: Union[pd.DataFrame, np.ndarray], influence_categories: Optional[dict] = None
    ) -> CBLinkPredictionsFactors:
        self._check_fitted()
        self._init_external_column(X, False)

        prediction_link = self._get_prior_predictions(X)
        pred = CBLinkPredictionsFactors(prediction_link)

        for feature in self.features:
            feature_predictions = self._pred_feature(X, feature, is_fit=False)
            pred.update_predictions(feature_predictions, feature, influence_categories)

        return pred

    def fit_transform(self, X: pd.DataFrame, y: Optional[np.ndarray] = None) -> pd.DataFrame:
        if not self.output_column:
            raise KeyError("output_column not defined")
        try:
            if self.output_column in X.columns:
                raise KeyError("""output_column "{}" exists already""".format(self.output_column))
        except AttributeError:
            raise TypeError("data needs to be a dataframe for the usage as a fit_transformer")
        X[self.output_column] = self._fit_predict(X, y)
        return X

    def transform(self, X: pd.DataFrame, y: Optional[np.ndarray] = None) -> pd.DataFrame:
        if not self.output_column:
            raise KeyError("output_column not defined")
        try:
            if self.output_column in X.columns:
                raise KeyError("""output_column "{}" exists already""".format(self.output_column))
        except AttributeError:
            raise TypeError("data needs to be a dataframe for the usage as a transformer")
        X[self.output_column] = self.predict(X=X, y=y)
        return X

    def _check_stop_criteria(self, iterations: int, convergence_parameters: ConvergenceParameters) -> bool:
        """
        Checks the stop criteria and returns True if none are satisfied else False.

        You can check the stop criteria in the estimated parameter
        `stop_criteria_`.

        :rtype: bool
        """
        stop_iterations = False
        stop_factor_change = False
        stop_loss_change = False

        delta = convergence_parameters.delta
        loss_change = convergence_parameters.loss_change

        if iterations >= self.maximal_iterations:
            _logger.info(
                "Cyclic Boosting stopped because the number of "
                "iterations reached the maximum of {}.".format(self.maximal_iterations)
            )
            stop_iterations = True

        if delta <= self.minimal_factor_change:
            _logger.info(
                "Cyclic Boosting stopped because the change of "
                "the factors {0} was lower than the "
                "required minimum {1}.".format(delta, self.minimal_factor_change)
            )
            stop_factor_change = True

        if abs(loss_change) <= self.minimal_loss_change:
            _logger.info(
                "Cyclic Boosting stopped because the change of "
                "the loss {0} was lower "
                "than the required minimum {1}.".format(loss_change, self.minimal_loss_change)
            )
            stop_loss_change = True

        if loss_change < 0:
            _logger.warning(
                "Encountered negative change of loss. "
                "This might not be a problem, as long as the "
                "model converges. Check the LOSS changes in the "
                "analysis plots."
            )

        self.stop_criteria_ = (stop_iterations, stop_factor_change, stop_loss_change)
        return stop_iterations or stop_factor_change or stop_loss_change

    def _check_parameters(self) -> None:
        if self.feature_groups is not None and len(self.feature_groups) == 0:
            raise ValueError("Please add some elements to `feature_groups`")

    def _check_fitted(self) -> None:
        """Check if fit was called"""
        if self.features is None:
            raise ValueError("fit must be called first.")

    def _check_len_data(self, X: Union[pd.DataFrame, np.ndarray], y: np.ndarray) -> None:
        """Check that input arrays are not empty"""
        if len(X) == 0 | len(y) == 0:
            raise ValueError("Estimator should be applied on non-empty data")

    def _check_y(self, y: np.ndarray) -> None:
        """Check that y has the correct values. Has to be
        implemented by the child class.
        """
        raise NotImplementedError(
            "You have to implement the function _check_y" " to ensure your target has correct values."
        )

    def get_subestimators_as_items(self, prototypes=True) -> List[Tuple]:
        """
        For prototypes=False, the clones are indexed by the column name
        or index.
        """
        if prototypes:
            return []
        else:
            self._check_fitted()
            return [(feature.feature_id, feature.smoother) for feature in self.features]

    def get_feature_importances(self) -> Dict[tuple, float]:
        if not self.feature_importances:
            raise ValueError("_fit_main has to be called first to compute the feature importance.")
        else:
            normalized_values = get_normalized_values(self.feature_importances.values())
            norm_feature_importances = {
                feature: normalized_values[i] for i, feature in enumerate(self.feature_importances.items())
            }
            return norm_feature_importances

    def get_feature_contributions(self, X: Union[pd.DataFrame, np.ndarray]) -> Dict[str, np.ndarray]:
        """Returns the contributions of each feature for each individual
        prediction on a given data set, offering individual explainability of
        the model. That means the learned parameter, e.g., factor for
        multiplicative modes, of the corresponding feature bin is accessed.
        These contributions should be interpreted in respect to the neutral
        element of the mode, i.e., 1 for multiplicative and 0 for additive
        modes.

        Parameters
        ----------
        X: np.ndarray
            data set to be predicted, needs to include the features of the
            model

        Returns
        -------
        dict
            contributions from each feature for each sample of X
        """
        contribution = {}
        for feature in self.features:
            ft = "" if feature.feature_type is None else "_{}".format(feature.feature_type)
            fg = " ".join(feature.feature_group)
            contribution[fg + ft] = self.unlink_func(self._pred_feature(X, feature, is_fit=False))
        return contribution

    @abc.abstractmethod
    def calc_parameters(self, feature: Feature, y: np.ndarray, pred: CBLinkPredictionsFactors, prefit_data):
        """Calculates factors and uncertainties of the bins of a feature group
        in the original space (not the link space) and transforms them to the
        link space afterwards

        The factors and uncertainties cannot be determined in link space, not
        least because target values like 0 diverge in link spaces like `log`
        or `logit`.

        The main loop will call the smoothers on the results returned by this
        method. Smoothing is always done in link space.

        This function must be implemented by the subclass according to its
        statistical model.

        Parameters
        ----------
        feature: :class:`~.Feature`
            class containing all features
        y: np.ndarray
            target, truth
        pred
            (in-sample) predictions from all other features (excluding the one
            at hand)
        prefit_data
            data returned by :meth:`~.precalc_parameters` during fit

        Returns
        -------
        tuple
            This method must return a tuple of ``factors`` and
            ``uncertainties`` in the **link space**.
        """
        raise NotImplementedError("implement in subclass")

    @abc.abstractmethod
    def precalc_parameters(self, feature: Feature, y: np.ndarray, pred: CBLinkPredictionsFactors):
        """Calculations that are not  dependent on intermediate predictions. If
        these are not needed, return :obj:`None` in the subclass.

        Results returned by this method will be served to
        :meth:`factors_and_uncertainties` as the ``prefit_data`` argument.

        Parameters
        ----------
        feature: :class:`~.Feature`
            class containing all features
        y: np.ndarray
            target, truth
        pred
            (in-sample) predictions from all other features (excluding the one
            at hand)
        """
        return None

    def required_columns(self) -> Set:
        required_columns = set()

        if self.weight_column is not None:
            required_columns.add(self.weight_column)

        if self.prior_prediction_column is not None:
            required_columns.add(self.prior_prediction_column)

        for feature_id in self.features:
            for col in feature_id.feature_group:
                required_columns.add(col)

        return required_columns

    def calibrate_to_weighted_mean(self, feature: Feature) -> np.ndarray:
        return feature.factors_link


def _coefficient_for_gaussian_matching_by_quantiles(perc: float) -> float:
    """The coefficient in the linear system of equations for the Gaussian
    matching by quantiles

    For details, see :func:`gaussian_matching_by_quantiles`.
    """
    return np.sqrt(2) * scipy.special.erfinv(2 * perc - 1)


def gaussian_matching_by_quantiles(
    dist, link_func, perc1: Union[float, np.ndarray], perc2: Union[float, np.ndarray]
) -> Tuple[float, float]:
    r"""Gaussian matching of the distribution transformed by the link function
    by demanding the equality of two quantiles in link space

    Since each quantile of a distribution is transformed just by the link
    function itself (by contrast to the mean or variance of the distribution),
    the Gaussian matching is quite easy and general::

        link_func(dist.ppf(perc<i>)) = gaussian_quantile<i>

    The connection between a Gaussian quantile and the distribution parameters
    is:

    .. math::
        \text{gaussian\_quantile}_i = \mu + \sigma \sqrt{2} \text{erf}^{-1}(
        2 \cdot \text{perc}_i - 1)

    Applied to both ``perc<i>``, this leads to a system of two linear equations
    that can be solved for ``mu`` and ``sigma``.

    Parameters
    ----------

    dist: scipy.stats distribution object
        the assumed distribution in the original space, e.g. a
        ``scipy.stats.beta`` in the case of
        :class:`~cyclic_boosting.CBClassifier`; it is assumed that this
        distribution has been initialized with vectorized parameters with one
        value for each cyclic boosting bin

    link_func: callable
        the transformation function to link space, e.g. the method
        :meth:`~cyclic_boosting.link.LinkFunction.link_func` inherited in
        the cyclic boosting class

    perc1: float or ndarray of floats
        percentage (a fixed value or an individual value for each of the bins)
        of the first quantile to match

    perc2: float or ndarray of floats
        percentage (a fixed value or an individual value for each of the bins)
        of the second quantile to match; it must be different from perc1.

    Returns
    -------

    tuple
        mu, sigma of the matched Gaussian, each being a ndarray with one value
        for each bin

    Example
    -------

    As example, consider the case of a beta distribution with link function
    logit which is used in :mod:`cyclic_boosting.classification`. It compares
    the old and new Gaussian matching for different alphas and betas.

    Derivation of the transformation of the beta distribution to logit space:

    .. math::
        y = \text{logit}(x) = \log(x / (1 - x))

        \Leftrightarrow x = \frac{1}{1 + e^{-x}}

        \Rightarrow \frac{\mathrm{d} x}{\mathrm{d} y} =
        \frac{e^{-y}}{\left(1 + e^{-y}\right)^2}

        p_{\text{beta}'(\alpha, \beta)}(y)\,\mathrm{d} y
        = p_{\text{beta}(\alpha, \beta)}(x)\,\mathrm{d} x
        = p_{\text{beta}(\alpha, \beta)}(x(y))
        \,\frac{\mathrm{d} x}{\mathrm{d} y}\,\mathrm{d} y

        = p_{\text{beta}(\alpha, \beta)}\left(\left(1 + e^{-y}\right)^2\right)
        \frac{e^{-y}}{\left(1 + e^{-y}\right)^2}\,\mathrm{d} y
    """
    quant1_link: float = link_func(dist.ppf(perc1))
    quant2_link: float = link_func(dist.ppf(perc2))

    a1 = _coefficient_for_gaussian_matching_by_quantiles(perc1)
    a2 = _coefficient_for_gaussian_matching_by_quantiles(perc2)

    sigma = (quant1_link - quant2_link) / (a1 - a2)
    mu = quant1_link - sigma * a1

    return mu, sigma


def calc_factors_generic(
    lex_binnumbers: np.ndarray,
    w_x: np.ndarray,
    w: np.ndarray,
    w_x2: np.ndarray,
    external_weights: np.ndarray,
    minlength: int,
    x0: float,
    w0: float,
) -> Tuple[float, float]:
    r"""Generic calculation of factors and uncertainties

    It is always possible to reparametrise :math:`\chi^2`
    of the different cyclic boosting models to the following standard form

    .. math::
        \chi^2 =\sum_i w_i \cdot (x_i - \hat{x})^2

    where the sum goes over the samples in one specific feature bin and
    :math:`\hat{x}` is the parameter to be estimated.

    **Multiplicative Ansatz:**

    Here we have

    .. math::
        \chi^2=\sum_i v_i \cdot (y_i - \hat{x} \cdot p_i)^2 / \sigma^2_{y_i}
        =\sum_i v_i p_i^2 \cdot (y_i/p_i - \hat{x})^2 / \sigma^2_{y_i}

    where :math:`v_i` is the external weight, :math:`y_i` is the target,
    :math:`p_i` is the prediction without the contribution of this feature
    and :math:`\sigma^2_{y_i}` is the variance of the target.
    By setting

    .. math::
        x_i = y_i / p_i
    .. math::
        w_i = v_i \cdot p_i^2 / \sigma^2_{y_i}

    we get the standard form.

    **Sum Ansatz:**

    Here we have

    .. math::
        \chi^2=\sum_i v_i \cdot (y_i - (\hat{x} - p_i))^2 / \sigma^2_{y_i}
        =\sum_i v_i \cdot ((y_i - p_i) - \hat{x})^2 / \sigma^2_{y_i}

    By setting

    .. math::
        x_i = y_i - p_i
    .. math::
        w_i = v_i / \sigma^2_{y_i}

    we get the standard form.

    **Slope Ansatz:**

    Here we have

    .. math::
        \chi^2=\sum_i v_i \cdot (y_i -
        (\hat{x} \cdot u_i + p_i))^2 / \sigma^2_{y_i}
        =\sum_i v_i u_i^2 \cdot ((y_i - p_i)/u_i - \hat{x})^2 / \sigma^2_{y_i}

    where :math:`u_i` is the external column, e.g. a price ratio for dynamic
    pricing models. By setting

    .. math::
        x_i = (y_i- p_i) / u_i
    .. math::
        w_i = v_i \cdot u_i^2 / \sigma^2_{y_i}

    we get the standard form.

    All models above fit in the **general linear ansatz:**

    .. math::
        \chi^2=\sum_i v_i \cdot (y_i -
        (\hat{x} \cdot m_i + b_i))^2 / \sigma^2_{y_i}
        =\sum_i v_i m_i^2 \cdot ((y_i - b_i)/m_i - \hat{x})^2 / \sigma^2_{y_i}

    By setting

    .. math::
        x_i = (y_i - b_i) / m_i
    .. math::
        w_i = v_i \cdot m_i^2 / \sigma^2_{y_i}
            = \frac{v_i}{\sigma^2_{y_i} \cdot (\frac{d x_i}{d y_i})^2}

    we get the standard form.

    **Solution for the general linear ansatz:**

    If we solve for :math:`\hat{x}`, we get the formula for the weighted
    mean:

    .. math::
        \hat{x} = \frac{\sum_i w_i \cdot x_i} {\sum_i w_i}

    The variance of :math:`\hat{x}` is

    .. math::
        \sigma^2_{\hat{x}} =
        \sum_i \left(\frac{d \hat{x}}{d x_i}\right)^2 \cdot \sigma^2_{x_i}
        = \sum_i \left(\frac{w_i}{\sum_i w_i}\right)^2 \cdot \sigma^2_{x_i}

    with

    .. math::
        w_i \cdot \sigma^2_{x_i} = \frac{v_i}{\sigma^2_{y_i}
        \cdot (\frac{d x_i}{d y_i})^2} \cdot \sigma^2_{y_i}
        \cdot \left(\frac{d x_i}{d y_i}\right)^2 = v_i

    we can write the variance as

    .. math::
        \sigma_{\hat{x}} = \frac{\sum_i w_i \cdot v_i} {(\sum_i w_i)^2}

    **Solution for the general linear ansatz with a prior on:** :math:`\hat{x}`

    To handle bins with low statistics or empty bins we introduce
    a gaussian prior with precision :math:`w_0` and mean :math:`x_0`

    Our :math:`\chi^2` now has the following form:

    .. math::
        \chi^2 =\sum_i w_i \cdot (x_i - \hat{x})^2 + w_0 \cdot (\hat{x} - x_0)^2

    Solving for :math:`\hat{x}` gives

    .. math::
        \hat{x} = \frac{x_0 \cdot w_0 + \sum_i w_i \cdot x_i} {w_0 + \sum_i w_i}

    The variance of :math:`\hat{x}` is

    .. math::
        \sigma^2_{\hat{x}} =
        \left(\frac{d \hat{x}}{d x_0}\right)^2 \cdot \sigma^2_{x_0} +
        \sum_i \left(\frac{d \hat{x}}{d x_i}\right)^2 \cdot \sigma^2_{x_i}
        = \frac{w_0 + \sum_i w_i \cdot v_i} {(w_0 + \sum_i w_i)^2}

    Note
    ----

    The quadratic sum is split in summands because parts of it may not be
    finite (e.g. in slope estimation).


    Parameters
    ----------

    lex_binnumbers: :class:`numpy.ndarray`
        1-dimensional numpy array containing the bin numbers.
    w_x: :class:`numpy.ndarray`
        :math:`w_i \cdot x_i` for each array element i
    w: :class:`numpy.ndarray`
        :math:`w_i` for each array element i
    w_x2: :class:`numpy.ndarray`
        :math:`w_i \cdot x_i^2` for each array element i
    external_weights: :class:`numpy.ndarray`
        :math:`v_i` for each array element i
    minlength: int
        number of bins for this feature including the `nan` bin
    x0: float
        mean of the prior on the mean
    w0: float
        prior precision of the prior on the mean

    Returns
    -------
    tuple
        A tuple of ``factors`` and ``uncertainties``
        in the original space.
    """

    sum_w_x, sum_w, sum_vw, sum_w_x2 = (
        np.bincount(lex_binnumbers, weights=w, minlength=minlength) for w in [w_x, w, external_weights * w, w_x2]
    )

    sum_w_x += w0 * x0
    sum_w += w0
    sum_w_x2 += w0 * x0**2
    sum_vw += w0

    weighted_mean = sum_w_x / sum_w
    variance_weighted_mean = sum_vw / sum_w**2

    return weighted_mean, np.sqrt(variance_weighted_mean)


__all__ = [
    "_factors_deviation",
    "CyclicBoostingBase",
    "gaussian_matching_by_quantiles",
    "calc_factors_generic",
]<|MERGE_RESOLUTION|>--- conflicted
+++ resolved
@@ -661,15 +661,10 @@
                 feature.bind_data(X, weights)
             yield i, feature, prefit_data[i]
 
-<<<<<<< HEAD
-    def fit(self, X: np.ndarray, y: Optional[np.ndarray] = None) -> Union[link.LinkFunction, sklearnb.BaseEstimator]:
-        _ = self._fit_predict(X, y)
-=======
     def fit(
-        self, X: Union[pd.DataFrame, np.ndarray], y: Optional[np.ndarray] = None, fit_mode: int = 0
+        self, X: Union[pd.DataFrame, np.ndarray], y: Optional[np.ndarray] = None
     ) -> Union[link.LinkFunction, sklearnb.BaseEstimator]:
         _ = self._fit_predict(X, y, fit_mode)
->>>>>>> 754295cd
         return self
 
     def _init_fit(self, X: pd.DataFrame, y: np.ndarray) -> None:
