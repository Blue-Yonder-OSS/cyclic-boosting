[tool.poetry]
name = "cyclic-boosting"
version = "1.2.1"
description = "Implementation of Cyclic Boosting machine learning algorithms"
authors = ["Blue Yonder GmbH"]
packages = [{include = "cyclic_boosting"}]
readme = "README.md"
classifiers = [
   "Topic :: Scientific/Engineering :: Artificial Intelligence",
   "Programming Language :: Python :: 3 :: Only",
   "Programming Language :: Python", 
   "License :: OSI Approved :: Eclipse Public License 2.0 (EPL-2.0)"
]

[tool.poetry.dependencies]
python = ">=3.8,<3.12"
six = ">=1.16.0"
decorator = ">=5.1.1"
numba = ">=0.56.4"
numpy = ">=1.12.1"
numexpr = ">=2.5.2"
scikit-learn = ">=0.18.2"
pandas = ">=0.20.3"
matplotlib = ">=1.5.1"
<<<<<<< HEAD
hypothesis = ">=6.70.0"
scipy = ">=1.10"
=======
hypothesis = "^6.70.0"
scipy = { version = "1.7.3", python = "<3.10" }
statsmodels = "^0.14.0"
pymannkendall = "^1.4.3"
>>>>>>> 816e3eaa


[tool.poetry.group.dev.dependencies]
black = ">=23.1.0"
ruff = ">=0.0.256"
pytest = ">=7.2.2"
pre-commit = ">=3.2.2"
pytest-cov = ">=4.0.0"

[tool.poetry.group.docs]
optional = true
[tool.poetry.group.docs.dependencies]
pydata-sphinx-theme = ">=0.13.1"
myst-parser = ">=1.0.0"
Sphinx = ">=6.1.3"

[tool.poetry.group.jupyter]
optional = true
[tool.poetry.group.jupyter.dependencies]
jupyterlab = ">=3.6.3"
jupyter-black = ">=0.3.3"

[build-system]
requires = ["poetry-core"]
build-backend = "poetry.core.masonry.api"


[tool.black]
line-length = 120
target_version = ["py38"]

[tool.ruff]
line-length = 120
ignore = ["E741", "E722"]

[tool.setuptools_scm]<|MERGE_RESOLUTION|>--- conflicted
+++ resolved
@@ -22,15 +22,10 @@
 scikit-learn = ">=0.18.2"
 pandas = ">=0.20.3"
 matplotlib = ">=1.5.1"
-<<<<<<< HEAD
-hypothesis = ">=6.70.0"
-scipy = ">=1.10"
-=======
 hypothesis = "^6.70.0"
 scipy = { version = "1.7.3", python = "<3.10" }
 statsmodels = "^0.14.0"
 pymannkendall = "^1.4.3"
->>>>>>> 816e3eaa
 
 
 [tool.poetry.group.dev.dependencies]
